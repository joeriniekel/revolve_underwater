---
id: example_babyA
body:
  id          : Core
  type        : Core
  params:
    red: 0.98
    green: 0.98
    blue: 0.98
  children    :
    1:
        slot        : 0
        id          : BodyJoint0
        type        : ActiveHinge
        params:
          red: 0.98
          green: 0.98
          blue: 0.98
        orientation : 90
        children    :
          1:
            slot        : 0
            id          : Body0
            type        : FixedBrick
            params:
              red: 0.04
              green: 0.98
              blue: 0.04
            orientation : -90
            children    :
              1:
                slot        : 0
                id          : BodyJoint1
                type        : ActiveHinge
                params:
                  red: 0.98
                  green: 0.98
                  blue: 0.98
                orientation : 90
                children    :
                  1:
                    slot        : 0
                    id          : Body1
                    type        : FixedBrick
                    params:
                      red: 0.04
                      green: 0.98
                      blue: 0.04
                    orientation : -90
                    children:
                      2:
                        slot        : 0
                        id          : Leg10Joint
                        type        : ActiveHinge
                        params:
                          red: 0.98
                          green: 0.98
                          blue: 0.98
                        orientation : 0
                        children    :
                          1:
                            slot        : 0
                            id          : Leg10
                            type        : FixedBrick
                            params:
                              red: 0.04
                              green: 0.98
                              blue: 0.04
                            orientation : 0
                      3:
                        slot        : 0
                        id          : Leg11Joint
                        type        : ActiveHinge
                        params:
                          red: 0.98
                          green: 0.98
                          blue: 0.98
                        orientation : 0
                        children    :
                          1:
                            slot        : 0
                            id          : Leg11
                            type        : FixedBrick
                            params:
                              red: 0.04
                              green: 0.98
                              blue: 0.04
                            orientation : 0
    2:
      slot        : 0
      id          : Leg00Joint
      type        : ActiveHinge
      params:
        red: 0.98
        green: 0.98
        blue: 0.98
      orientation : 0
      children    :
        1:
          slot        : 0
          id          : Leg00
          type        : FixedBrick
          params:
            red: 0.04
            green: 0.98
            blue: 0.04
          orientation : 0
    3:
      slot        : 0
      id          : Leg01Joint
      type        : ActiveHinge
      params:
        red: 0.98
        green: 0.98
        blue: 0.98
      orientation : 0
      children    :
        1:
          id          : Leg011Joint
          type        : ActiveHinge
          params:
            red: 0.98
            green: 0.98
            blue: 0.98
          orientation : 90
          children    :
            1:
              slot        : 0
              id          : Leg01
              type        : FixedBrick
              params:
                red: 0.04
                green: 0.26
                blue: 0.72
              orientation : -90
              children    :
                1:
                  id          : Leg021Joint
                  type        : ActiveHinge
                  params:
                    red: 0.98
                    green: 0.98
                    blue: 0.98
                  orientation : 0
                  children    :
                    1:
                      slot        : 0
                      id          : Leg02
                      type        : FixedBrick
                      params:
                        red: 0.04
                        green: 0.26
                        blue: 0.72
                      orientation : 0
brain:
  type: bo-cpg
  controller:
    use_frame_of_reference: 0
    load_brain: ""
    reset_neuron_state_bool: "true"
    reset_neuron_random: "false"
    abs_output_bound: 1.0
    signal_factor_all: 4.0
    signal_factor_mid: 2.5
    signal_factor_left_right: 2.5
    range_lb: -1.5
    range_ub: 1.5
    init_neuron_state: 0.707
  learner:
    n_init_samples: 20
    init_method: "LHS"
    kernel_noise: 0.00000001
    kernel_optimize_noise: "false"
<<<<<<< HEAD
    kernel_sigma_sq: 0.222
=======
    kernel_sigma_sq: 1.0
>>>>>>> d5dd1e61
    kernel_l: 0.2
    kernel_squared_exp_ard_k: 4
    acqui_gpucb_delta: 0.5
    acqui_ucb_alpha: 3.0
    acqui_ei_jitter: 0
    acquisition_function: "UCB"
  meta:
    robot_size: 16
    run_analytics: "true"
    n_learning_iterations: 980
<<<<<<< HEAD
    n_cooldown_iterations: 1
=======
    n_cooldown_iterations: 0
>>>>>>> d5dd1e61
    reset_robot_position: "false"
    evaluation_rate: 60
    output_directory: ""
    verbose: 1
    startup_time: 0<|MERGE_RESOLUTION|>--- conflicted
+++ resolved
@@ -171,11 +171,7 @@
     init_method: "LHS"
     kernel_noise: 0.00000001
     kernel_optimize_noise: "false"
-<<<<<<< HEAD
-    kernel_sigma_sq: 0.222
-=======
     kernel_sigma_sq: 1.0
->>>>>>> d5dd1e61
     kernel_l: 0.2
     kernel_squared_exp_ard_k: 4
     acqui_gpucb_delta: 0.5
@@ -186,11 +182,7 @@
     robot_size: 16
     run_analytics: "true"
     n_learning_iterations: 980
-<<<<<<< HEAD
-    n_cooldown_iterations: 1
-=======
     n_cooldown_iterations: 0
->>>>>>> d5dd1e61
     reset_robot_position: "false"
     evaluation_rate: 60
     output_directory: ""
