--- conflicted
+++ resolved
@@ -144,20 +144,16 @@
     kernel_noise: 0.00000001
     kernel_optimize_noise: "false"
     kernel_sigma_sq: 0.222
-    kernel_l: 0.2
+    kernel_l: 0.55
     kernel_squared_exp_ard_k: 4
     acqui_gpucb_delta: 0.5
-    acqui_ucb_alpha: 3.0
+    acqui_ucb_alpha: 0.44
     acqui_ei_jitter: 0
     acquisition_function: "UCB"
   meta:
-    robot_size: 13
+    robot_size: 26
     run_analytics: "true"
-<<<<<<< HEAD
-    n_learning_iterations: 950
-=======
     n_learning_iterations: 980
->>>>>>> d5dd1e61
     n_cooldown_iterations: 1
     reset_robot_position: "false"
     evaluation_rate: 60
