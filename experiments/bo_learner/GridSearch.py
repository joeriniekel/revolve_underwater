--- conflicted
+++ resolved
@@ -19,16 +19,12 @@
 
 
 # Parameters
-min_lines = 980
+min_lines = 1480
 run_gazebo = False
-n_runs = 5 # Naar 20
+n_runs = 1 # Naar 20
 n_jobs = 1
 my_yaml_path = "experiments/bo_learner/yaml/"
-<<<<<<< HEAD
-yaml_model = "babyA.yaml"
-=======
 yaml_model = "one.yaml"
->>>>>>> d5dd1e61
 manager = "experiments/bo_learner/manager.py"
 python_interpreter = "~/projects/revolve/.venv/bin/python3"
 search_space = {
@@ -38,8 +34,8 @@
     'verbose': [1],
     'kernel_l': [0.2],
     'acqui_ucb_alpha': [3.0],
-    'n_learning_iterations': [980],
-    'n_init_samples': [20],
+    'n_learning_iterations': [950],
+    'n_init_samples': [50],
 }
 
 print(search_space)
@@ -155,22 +151,12 @@
 
     # PASTE THE EXPERIMENTS HERE, IN THE FORMAT SHOWN BELOW
     experiments = [
-<<<<<<< HEAD
         {'init_method': "LHS", 'kernel_l': 0.2, 'kernel_sigma_sq': 1.0, 'acqui_ucb_alpha': 3.0},   # BASE RUN
 
         # BASE RUN
         # {'init_method': "LHS", 'kernel_l': 0.1, 'kernel_sigma_sq': 0.5, 'acqui_ucb_alpha': 1.0},
         # {'init_method': "LHS", 'kernel_l': 0.5, 'kernel_sigma_sq': 0.5, 'acqui_ucb_alpha': 1.0},
         # {'init_method': "LHS", 'kernel_l': 0.2, 'kernel_sigma_sq': 0.5, 'acqui_ucb_alpha': 0.5},
-=======
-        {'init_method': "LHS", 'kernel_l': 0.2, 'kernel_sigma_sq': 1.0,  'acqui_ucb_alpha': 3.0},   # BASE RUN
-
-        # # BASE RUN
-        # {'init_method': "LHS", 'kernel_l': 0.2, 'kernel_sigma_sq': 1.0,  'acqui_ucb_alpha': 0.5},
-        # {'init_method': "LHS", 'kernel_l': 0.5, 'kernel_sigma_sq': 1.0, 'acqui_ucb_alpha': 0.5},
-        # {'init_method': "LHS", 'kernel_l': 1.0, 'kernel_sigma_sq': 1.0, 'acqui_ucb_alpha': 0.5},
-        # {'init_method': "LHS", 'kernel_l': 1.5, 'kernel_sigma_sq': 1.0, 'acqui_ucb_alpha': 0.5},
->>>>>>> d5dd1e61
         #
         # {'init_method': "LHS", 'kernel_l': 0.1, 'kernel_sigma_sq': 0.1,  'acqui_ucb_alpha': 0.5},
         # {'init_method': "LHS", 'kernel_l': 0.1, 'kernel_sigma_sq': 0.2,  'acqui_ucb_alpha': 0.5},
