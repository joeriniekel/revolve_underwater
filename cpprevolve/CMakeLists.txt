--- conflicted
+++ resolved
@@ -4,13 +4,9 @@
 # Project name
 project (Revolve)
 
-# _____________________________________________________________________________
-
-# Added for BO
-# Allow Eigen/core to be included via <Eigen/core>
-
 # Initial setups
 # _____________________________________________________________________________
+
 # CMake flag to help local projects find the build dir
 set(CMAKE_LIBRARY_OUTPUT_DIRECTORY "${CMAKE_CURRENT_SOURCE_DIR}/../build/lib")
 set(CMAKE_ARCHIVE_OUTPUT_DIRECTORY "${CMAKE_CURRENT_SOURCE_DIR}/../build/lib")
@@ -80,8 +76,6 @@
 
 # Finding dependencies
 # _____________________________________________________________________________
-
-
 
 # Find Boost
 find_package(Boost REQUIRED COMPONENTS system)
@@ -126,17 +120,11 @@
     ${GAZEBO_PROTO_INCLUDE}
 )
 
-
 # Add Gazebo C++ flags (this includes c++11)
 list(APPEND CMAKE_CXX_FLAGS "${GAZEBO_CXX_FLAGS}")
 
 # Directory where the .proto files reside within revolve
-<<<<<<< HEAD
-set(SPEC_DIR "${CMAKE_SOURCE_DIR}/cpprevolve/revolve/msgs")
-message(${SPEC_DIR})
-=======
 set(SPEC_DIR "${CMAKE_CURRENT_SOURCE_DIR}/revolve/msgs")
->>>>>>> 21cb115e
 
 # All protobuf files we need, including the Gazebo ones
 file(GLOB_RECURSE REVOLVE_PROTOS ${SPEC_DIR}/*.proto)
@@ -159,7 +147,6 @@
 # Include the directory where the protobuf files will be placed
 include_directories(${PROTO_OUTPUT_BASE})
 
-
 file(MAKE_DIRECTORY ${PROTO_OUTPUT_BASE}/revolve/msgs)
 foreach(RV_PROTO ${REVOLVE_PROTOS})
     get_filename_component(RV_ABS_PROTO ${RV_PROTO} ABSOLUTE)
@@ -213,8 +200,6 @@
     revolve-proto STATIC
     ${PROTO_SRCS}
 )
-
-
 set_target_properties(revolve-proto PROPERTIES LINKER_LANGUAGE CXX)
 target_link_libraries(
     revolve-proto
