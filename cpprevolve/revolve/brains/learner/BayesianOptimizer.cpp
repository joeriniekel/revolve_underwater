--- conflicted
+++ resolved
@@ -37,23 +37,9 @@
         , kernel_squared_exp_ard_k(4)
         , acqui_gpucb_delta(0.5)
         , acqui_ucb_alpha(0.44)
-        , acqui_ei_jitter(0)
+        , acqui_ei_jitter(0.0)
         , acquisition_function("UCB")
 {
-<<<<<<< HEAD
-    this->n_init_samples = 1;
-    //this->init_method = "LHS";
-    this->kernel_noise = 0.00000001;
-    this->kernel_optimize_noise = "false";
-    this->kernel_sigma_sq = 0.222;
-    this->kernel_l = 0.55;
-    this->kernel_squared_exp_ard_k = 4;
-    this->acqui_gpucb_delta = 0.5;
-    this->acqui_ucb_alpha = 0.44;
-    this->acqui_ei_jitter = 0.0;
-    this->acquisition_function = "UCB";
-=======
->>>>>>> b370be17
 
     if (typeid(this->_controller) == typeid(std::unique_ptr<revolve::DifferentialCPG>)) {
         devectorize_controller = [this](Eigen::VectorXd weights) {
