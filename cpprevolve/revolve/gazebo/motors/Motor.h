/*
* Copyright (C) 2017 Vrije Universiteit Amsterdam
*
* Licensed under the Apache License, Version 2.0 (the "License");
* You may obtain a copy of the License at
*
*     http://www.apache.org/licenses/LICENSE-2.0
*
* Unless required by applicable law or agreed to in writing, software
* distributed under the License is distributed on an "AS IS" BASIS,
* WITHOUT WARRANTIES OR CONDITIONS OF ANY KIND, either express or implied.
* See the License for the specific language governing permissions and
* limitations under the License.
*
* Description: Motor base class
* Author: Elte Hupkes
*
*/

#ifndef REVOLVE_GAZEBO_MOTORS_MOTOR_H_
#define REVOLVE_GAZEBO_MOTORS_MOTOR_H_

#include <string>

#include <gazebo/gazebo.hh>
#include <gazebo/physics/physics.hh>

#include <revolve/gazebo/Types.h>
<<<<<<< HEAD
#include <revolve/brains/controller/actuators/Actuator.h>

=======
#include <revolve/gazebo/battery/Battery.h>
>>>>>>> 04614a2f
namespace revolve
{
  namespace gazebo
  {
    class Motor : public revolve::Actuator
    {
<<<<<<< HEAD
      /// \brief Constructor
      /// \brief[in] _model Model identifier
      /// \brief[in] _partId Module identifier
      /// \brief[in] _motorId Motor identifier
      /// \brief[in] _outputs Number of motor outputs
    public: Motor (
          ::gazebo::physics::ModelPtr _model,
          const std::string &_partId,
          const std::string &_motorId,
          unsigned int _outputs,
          const std::string &_coordinates);

      /// \brief Destructor
      public: virtual ~Motor();

      /// \brief Updates the motor based on the attached output of the neural
      /// network.
      /// \param[in,out] output Raw motor update value(s), it is up to the
      /// motor to decide how to interpret this. This is a pointer to an
      /// array of values, out of which the motor should read the first `n`
      /// values if it specifies `n` outputs.
      /// \param[in] step Actuation time in seconds
      public: void write(
          const double *_output,
          double _step) = 0;

      /// \brief Retrieve the ID
      /// \return The part ID
      public: std::string PartId();

      /// \return The full ID of the motor (should be unique in the robot)
      public: std::string MotorId();

      /// \return Number of output neurons connected to this motor
      public: unsigned int Outputs();

      /// \brief Create PID element
      /// \param pid Pointer to the rv:pid element
      /// \return Gazebo PID
      public: static ::gazebo::common::PID CreatePid(sdf::ElementPtr _sdfPID);

      /// \brief The model this motor is part of
      protected: ::gazebo::physics::ModelPtr model_;

      /// \brief ID of the body part the motor belongs to
      protected: std::string partId_;

      /// \brief Robot-wide unique motor ID
      protected: std::string motorId_;
=======
        /// \brief Constructor
        /// \brief[in] _model Model identifier
        /// \brief[in] _partId Module identifier
        /// \brief[in] _motorId Motor identifier
        /// \brief[in] _outputs Number of motor outputs
        public: Motor(
        ::gazebo::physics::ModelPtr _model,
        const std::string &_partId,
        const std::string &_motorId,
        const unsigned int _outputs);

        /// \brief Destructor
        public: virtual ~Motor();

        /// \brief Updates the motor based on the attached output of the neural
        /// network.
        /// \param[in,out] output Raw motor update value(s), it is up to the
        /// motor to decide how to interpret this. This is a pointer to an
        /// array of values, out of which the motor should read the first `n`
        /// values if it specifies `n` outputs.
        /// \param[in] step Actuation time in seconds
        public: virtual void Update(
        const double *_output,
        double _step) = 0;

        /// \brief Retrieve the ID
        /// \return The part ID
        public: std::string PartId();

        /// \return The full ID of the motor (should be unique in the robot)
        public: std::string MotorId();

        /// \return Number of output neurons connected to this motor
        public: unsigned int Outputs();

        /// \brief Create PID element
        /// \param pid Pointer to the rv:pid element
        /// \return Gazebo PID
        public: static ::gazebo::common::PID CreatePid(sdf::ElementPtr _sdfPID);

        /// \brief The model this motor is part of
    protected:
        ::gazebo::physics::ModelPtr model_;

        /// \brief ID of the body part the motor belongs to
        std::string partId_;

        /// \brief Robot-wide unique motor ID
        std::string motorId_;

        /// \brief Number of output neurons that should be connected to the motor.
        unsigned int outputs_;


        /// \brief Pointer to the battery
        std::shared_ptr<::revolve::gazebo::Battery> battery_;

        /// \brief The id of the consumer
        uint32_t consumerId_;

        friend class MotorFactory;
>>>>>>> 04614a2f
    };
  } /* namespace gazebo */
} /* namespace tol_robogen */

#endif /* TOL_ROBOGEN_GAZEBO_MOTORS_MOTOR_H_ */<|MERGE_RESOLUTION|>--- conflicted
+++ resolved
@@ -26,19 +26,17 @@
 #include <gazebo/physics/physics.hh>
 
 #include <revolve/gazebo/Types.h>
-<<<<<<< HEAD
+
 #include <revolve/brains/controller/actuators/Actuator.h>
 
-=======
 #include <revolve/gazebo/battery/Battery.h>
->>>>>>> 04614a2f
+
 namespace revolve
 {
   namespace gazebo
   {
     class Motor : public revolve::Actuator
     {
-<<<<<<< HEAD
       /// \brief Constructor
       /// \brief[in] _model Model identifier
       /// \brief[in] _partId Module identifier
@@ -88,69 +86,17 @@
 
       /// \brief Robot-wide unique motor ID
       protected: std::string motorId_;
-=======
-        /// \brief Constructor
-        /// \brief[in] _model Model identifier
-        /// \brief[in] _partId Module identifier
-        /// \brief[in] _motorId Motor identifier
-        /// \brief[in] _outputs Number of motor outputs
-        public: Motor(
-        ::gazebo::physics::ModelPtr _model,
-        const std::string &_partId,
-        const std::string &_motorId,
-        const unsigned int _outputs);
 
-        /// \brief Destructor
-        public: virtual ~Motor();
+      /// \brief Number of output neurons that should be connected to the motor.
+      protected: unsigned int outputs_;
 
-        /// \brief Updates the motor based on the attached output of the neural
-        /// network.
-        /// \param[in,out] output Raw motor update value(s), it is up to the
-        /// motor to decide how to interpret this. This is a pointer to an
-        /// array of values, out of which the motor should read the first `n`
-        /// values if it specifies `n` outputs.
-        /// \param[in] step Actuation time in seconds
-        public: virtual void Update(
-        const double *_output,
-        double _step) = 0;
+      /// \brief Pointer to the battery
+      protected: std::shared_ptr<::revolve::gazebo::Battery> battery_;
 
-        /// \brief Retrieve the ID
-        /// \return The part ID
-        public: std::string PartId();
+      /// \brief The id of the consumer
+      protected: uint32_t consumerId_;
 
-        /// \return The full ID of the motor (should be unique in the robot)
-        public: std::string MotorId();
-
-        /// \return Number of output neurons connected to this motor
-        public: unsigned int Outputs();
-
-        /// \brief Create PID element
-        /// \param pid Pointer to the rv:pid element
-        /// \return Gazebo PID
-        public: static ::gazebo::common::PID CreatePid(sdf::ElementPtr _sdfPID);
-
-        /// \brief The model this motor is part of
-    protected:
-        ::gazebo::physics::ModelPtr model_;
-
-        /// \brief ID of the body part the motor belongs to
-        std::string partId_;
-
-        /// \brief Robot-wide unique motor ID
-        std::string motorId_;
-
-        /// \brief Number of output neurons that should be connected to the motor.
-        unsigned int outputs_;
-
-
-        /// \brief Pointer to the battery
-        std::shared_ptr<::revolve::gazebo::Battery> battery_;
-
-        /// \brief The id of the consumer
-        uint32_t consumerId_;
-
-        friend class MotorFactory;
->>>>>>> 04614a2f
+      friend class MotorFactory;
     };
   } /* namespace gazebo */
 } /* namespace tol_robogen */
