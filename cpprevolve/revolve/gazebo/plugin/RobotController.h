--- conflicted
+++ resolved
@@ -29,12 +29,10 @@
 #include <gazebo/msgs/msgs.hh>
 
 #include <revolve/gazebo/Types.h>
-<<<<<<< HEAD
 #include "revolve/brains/controller/sensors/Sensor.h"
 #include "revolve/brains/controller/actuators/Actuator.h"
-=======
+
 #include <revolve/gazebo/battery/Battery.h>
->>>>>>> 04614a2f
 
 namespace revolve
 {
@@ -66,6 +64,19 @@
       /// according to the update rate specified in the robot plugin.
       public: virtual void DoUpdate(const ::gazebo::common::UpdateInfo _info);
 
+      /// \brief Returns the battery level
+      /// \details Methods allows reading and writing the battery level in
+      /// the robot SDF. This is mostly useful for the `BatterySensor` to
+      /// obtain the battery state, and storing it in the SDF also means it
+      /// will be adequately backed up in an eventual snapshot.
+      public: double BatteryLevel();
+
+      /// \brief Sets the battery level if possible
+      public: void SetBatteryLevel(double _level);
+
+      /// \brief Request listener for battery update
+      public: void UpdateBattery(ConstRequestPtr &_request);
+
       /// \brief Detects and loads motors in the plugin spec
       protected: virtual void LoadActuators(const sdf::ElementPtr _sdf);
 
@@ -94,6 +105,12 @@
       /// \brief Networking node
       protected: ::gazebo::transport::NodePtr node_;
 
+      /// \brief Subscriber for battery update request
+      protected: ::gazebo::transport::SubscriberPtr batterySetSub_;
+
+      /// \brief Responder for battery update request
+      protected: ::gazebo::transport::PublisherPtr batterySetPub_;
+
       /// \brief Holds an instance of the motor factory
       protected: MotorFactoryPtr motorFactory_;
 
@@ -108,6 +125,9 @@
 
       /// \brief Time of initialisation
       protected: double initTime_;
+
+      /// \brief rv:battery element, if present
+      protected: sdf::ElementPtr batteryElem_;
 
       /// \brief Time of the last actuation, in seconds and nanoseconds
       protected: ::gazebo::common::Time lastActuationTime_;
