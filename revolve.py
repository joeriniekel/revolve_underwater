--- conflicted
+++ resolved
@@ -15,12 +15,7 @@
 
 def run(loop, arguments):
     if arguments.test_robot is not None:
-<<<<<<< HEAD
-        manager = importlib.import_module(arguments.manager).run
-        return await manager()
-=======
         return loop.run_until_complete(test_robot_run(arguments.test_robot))
->>>>>>> 9f674c39
 
     if arguments.manager is not None:
         # this split will give errors on windows
