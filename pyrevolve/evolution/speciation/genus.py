--- conflicted
+++ resolved
@@ -122,11 +122,7 @@
                 else:
                     orphans.append(new_individual)
 
-<<<<<<< HEAD
             new_species_collection.add_species(species.create_species(new_individuals))
-=======
-            new_species_collection.set_species(species_index, species.create_species(new_individuals))
->>>>>>> 41c8b802
 
         ##################################################################
         # MANAGE ORPHANS, POSSIBLY CREATE NEW SPECIES
@@ -164,7 +160,6 @@
                                                                 old_species_individuals[species_index],
                                                                 offspring_amounts[species_index],
                                                                 self.config.population_management_selector)
-<<<<<<< HEAD
             new_species.set_individuals(new_individuals)
 
         ##################################################################
@@ -175,9 +170,6 @@
             if species.id in species_id:
                 raise RuntimeError(f"Species ({species.id}) present twice")
             species_id.add(species.id)
-=======
-            new_species_collection.set_species(species_index, species.create_species(new_individuals))
->>>>>>> 41c8b802
 
         new_species_collection.cleanup()
 
@@ -213,22 +205,29 @@
         missing_offspring = number_of_individuals - sum(species_offspring_amount)
 
         species_offspring_amount = self._correct_population_size(species_offspring_amount, missing_offspring)
+        sum_species_offspring_amount = sum(species_offspring_amount)
+
+        if sum_species_offspring_amount != number_of_individuals:
+            raise RuntimeError(f'generated sum_species_offspring_amount ({sum_species_offspring_amount}) '
+                               f'does not equal number_of_individuals ({number_of_individuals}).\n'
+                               f'species_offspring_amount: {species_offspring_amount}')
 
         return species_offspring_amount
 
     def _calculate_average_fitness(self, number_of_individuals: int) -> float:
         # Calculate the total adjusted fitness
-        total_fitness: float = 0.0
+        total_adjusted_fitness: float = 0.0
         for species in self.species_collection:
-            for _, fitness in species.iter_individuals():
-                total_fitness += fitness
-
-        assert total_fitness > 0.0
-        average_adjusted_fitness = total_fitness / float(number_of_individuals)
+            for _, adjusted_fitness in species.iter_individuals():
+                total_adjusted_fitness += adjusted_fitness
+
+        # Calculate the average adjusted fitness
+        assert total_adjusted_fitness > 0.0
+        average_adjusted_fitness = total_adjusted_fitness / float(number_of_individuals)
 
         return average_adjusted_fitness
 
-    def _calculate_population_size(self, average_adjusted_fitness) -> List[int]:
+    def _calculate_population_size(self, average_adjusted_fitness: float) -> List[int]:
         species_offspring_amount: List[int] = []
 
         for species in self.species_collection:
@@ -239,39 +238,17 @@
             # be used in ranges. Forcing conversion to integers here fixes that issue.
             species_offspring_amount.append(int(round(offspring_amount)))
 
-<<<<<<< HEAD
-        total_offspring_amount = sum(species_offspring_amount)
-
-        missing_offspring = number_of_individuals - total_offspring_amount
-
-        if missing_offspring < -1:
-            # Check TODO below
-            raise NotImplementedError(f'missing_offspring({missing_offspring}) < -1 not supported')
-=======
         return species_offspring_amount
->>>>>>> 41c8b802
-
-    def _correct_population_size(self, species_offspring_amount, missing_offspring) -> List[int]:
-        
+
+    def _correct_population_size(self, species_offspring_amount: List[int], missing_offspring: int) -> List[int]:
         if missing_offspring > 0:  # positive have lacking individuals
             # take best species and
             species_offspring_amount[self.species_collection.get_best()[0]] += missing_offspring
 
         elif missing_offspring < 0:  # negative have excess individuals
-<<<<<<< HEAD
-            # TODO test approach, it's not guaranteed to work when there are too many missing offsprings.
-            #      E.g. when missing_offspring > len(worst_species)
-=======
->>>>>>> 41c8b802
             # remove missing number of individuals
             remove_offspring = -missing_offspring  # get the positive number of individual to remove
             worst_species_index, _ = self.species_collection.get_worst(remove_offspring)
             species_offspring_amount[worst_species_index] -= remove_offspring
 
-        sum_species_offspring_amount = sum(species_offspring_amount)
-        if sum_species_offspring_amount != number_of_individuals:
-            raise RuntimeError(f'generated sum_species_offspring_amount ({sum_species_offspring_amount}) '
-                               f'does not equal number_of_individuals ({number_of_individuals}).\n'
-                               f'species_offspring_amount: {species_offspring_amount}')
-
         return species_offspring_amount