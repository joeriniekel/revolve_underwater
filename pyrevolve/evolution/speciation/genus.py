from __future__ import annotations

from .species import Species

from typing import TYPE_CHECKING
if TYPE_CHECKING:
    from .speciation import SpeciationConfig
    from pyrevolve.evolution.individual import Individual, create_individual
    from typing import List, Optional, Callable, Iterator
    from pyrevolve.evolution.speciation.species_collection import SpeciesCollection, count_individuals

#TODO refactor
class Genus:
    """
    Collection of species
    """

<<<<<<< HEAD
    def __init__(self, config: SpeciationConfig):
        self.config = config
=======
    def __init__(self, config: PopulationSpeciatedConfig, species_collection: SpeciesCollection = None):
        """
        Creates the genus object.
        :param config: Population speciated config.
        :param species_collection: Managers the list of species.
        """
        #TODO refactor config (is it part of species, species collection, or genus?
        self.config: PopulationSpeciatedConfig = config
>>>>>>> 92b70af9

        self.species_collection: SpeciesCollection = SpeciesCollection() \
            if species_collection is None else species_collection

        self._next_species_id: int = 0

    def iter_individuals(self) -> Iterator[Individual]:
        """
        Returns all individuals from the species.
        :return: an iterator of `individual` for all individuals of the species
        """
        for species in self.species_collection:
            for individual, _ in species.iter_individuals():
                yield individual

    # TODO refactor
    def speciate(self, individuals: List[Individual]) -> None:
        """
        Creates the species. It takes a list of individuals and splits them into multiple species, grouping the
        compatible individuals together.

        :param individuals:
        :return:
        """
        assert len(individuals) > 0

        # clear out the species list
        self.species_collection.clear()

        # NOTE: we are comparing the new generation's genomes to the representatives from the previous generation!
        # Any new species that is created is assigned a representative from the new generation.
        for individual in individuals:
            genotype = individual.genotype
            # Iterate through each species and check if compatible. If compatible, then add the species.
            # If not compatible, create a new species.
            # TODO maybe restructure with individual instead of genome...
            for species in self.species_collection:
                if species.is_compatible(genotype, self.config):
                    species.append(genotype)
                    break
            else:
                self.species_collection.add_species(Species([individual], self._next_species_id))
                self._next_species_id += 1

        self.species_collection.cleanup()

<<<<<<< HEAD
    def _cleanup_species(self) -> None:
        """
        Remove all empty species (cleanup routine for every case..)
        """
        new_species = []
        for species in self.species_list:
            if not species.empty():
                new_species.append(species)

        self.species_list = new_species

    def generate_individual_function(self, individuals: List[Individual]) -> Individual:
        # Selection operator (based on fitness)
        # Crossover
        if self.config.crossover_operator is not None:
            parents = self.config.parent_selection(individuals)
            child_genotype = self.config.crossover_operator(parents, self.config.genotype_conf,
                                                            self.config.crossover_conf)
            child = Individual(child_genotype)
        else:
            child = self.config.selection(individuals)

        # Mutation operator
        child_genotype = self.config.mutation_operator(child.genotype, self.config.mutation_conf)

        # Create new individual
        return create_individual(self.config.experiment_management, child_genotype)

    def next_generation(self,
                        recovered_individuals: List[Individual],
=======
    def next_generation(self, recovered_individuals: List[Individual],
>>>>>>> 92b70af9
                        generate_individual_function: Callable[[List[Individual]], Individual]) -> Genus:
        """
        Creates the genus for the next generation

        :param recovered_individuals: TODO implement recovery
        :param generate_individual_function: The function that generates a new individual.
        :return:
        """
        assert len(recovered_individuals) == 0

        # update species stagnation and stuff
        self.species_collection.update()

        # update adjusted fitnesses
        self.species_collection.adjust_fitness(self.config)

        # calculate offspring amount
        offspring_amounts = self._count_offsprings(self.config.offspring_size)

        # clone species:
        new_species_collection = SpeciesCollection()
        orphans: List[Individual] = []

        # Generate new individuals
        for species, offspring_amount in zip(self.species_collection, offspring_amounts):

            # Get the individuals from the individual with adjusted fitness tuple list.
            species_individuals = [individual for individual, _ in species.iter_individuals()]

            new_individuals = []

            #TODO offspring amount: ???
            for _ in range(offspring_amount):
                new_individual = generate_individual_function(species_individuals)

                # if the new individual is compatible with the species, otherwise create new.
                if species.is_compatible(new_individual.genotype, self.config):
                    new_individuals.append(new_individual)
                else:
                    orphans.append(new_individual)

            new_species_collection.add_species(species.next_generation(new_individuals))

        # create new species from orphans
        #TODO refactor
        for orphan in orphans:
            for species in new_species_collection:
                if species.is_compatible(orphan.genotype, self.config):
                    species.append(orphan)
                    break
            else:
                new_species_collection.add_species(Species([orphan], self._next_species_id))
                self._next_species_id += 1

        offspring_amounts = self._count_offsprings(self.config.population_size)

        # TODO finish up population management.
        for species, offspring_amount in zip(self.species_collection, offspring_amounts):
            species_individuals = [individual for individual, _ in species.iter_individuals()]
            # create next population ## Same as population.next_gen
            # TODO new individuals
            new_individuals = self.config.population_management(species_individuals, new_individuals,
                                                                offspring_amount, self.config.population_management_selector)

        #TODO assert species list size and number of individuals
        assert(self.config.population_size == count_individuals(new_species_collection))

        new_genus = Genus(self.config, new_species_collection)
        new_genus.species_collection.cleanup()

        return new_genus

    # TODO testing
    # TODO list of all individuals for all species
    def _count_offsprings(self, number_of_individuals: int) -> List[int]:
        """
        Calculates the number of offspring allocated for each individual.
        The total of allocated individuals will be `number_of_individuals`

        :param number_of_individuals: Total number of individuals to generate.
        :return: a list of integers representing the number of allocated individuals for each species.
        The index of this list correspond to the same index in self._species_list.
        """
        assert number_of_individuals > 0

        total_adjusted_fitness = 0.0

        for species in self.species_collection:
            for _, adjusted_fitness in species.iter_individuals():
                total_adjusted_fitness += adjusted_fitness

        assert total_adjusted_fitness > 0.0

        average_adjusted_fitness = total_adjusted_fitness / float(number_of_individuals)

        species_offspring_amount = []  # list of integers
        for species in self.species_collection:
            offspring_amount = 0.0
            for individual, adjusted_fitness in species.iter_individuals():
                offspring_amount += adjusted_fitness / average_adjusted_fitness
            species_offspring_amount.append(round(offspring_amount))

        total_offspring_amount = sum(species_offspring_amount)

        missing = number_of_individuals - total_offspring_amount

        if missing > 0:  # positive have lacking individuals
            # TODO take best species
            species_offspring_amount[self.species_collection.get_best()[0]] += missing

        elif missing < 0:  # negative have excess individuals
            # TODO remove missing number of individuals
            # TODO more documentation ...
            species_offspring_amount[self.species_collection.get_worst(exclude_empty_species=True)[0]] -= -missing

        # There are some individuals missing from approximation
        #missing_offsprings = self.config.offspring_size - len(new_individuals)

        #assert missing_offsprings >= 0
        #best_species = self.species_list[0]  # TODO call best species
        #for _ in range(missing_offsprings):
        #    species_individuals = [individual for individual, _ in best_species.iter_individuals()]
        #    generate_individual_function(species_individuals)

        return species_offspring_amount<|MERGE_RESOLUTION|>--- conflicted
+++ resolved
@@ -15,19 +15,14 @@
     Collection of species
     """
 
-<<<<<<< HEAD
-    def __init__(self, config: SpeciationConfig):
-        self.config = config
-=======
-    def __init__(self, config: PopulationSpeciatedConfig, species_collection: SpeciesCollection = None):
+    def __init__(self, config: SpeciationConfig, species_collection: SpeciesCollection = None):
         """
         Creates the genus object.
         :param config: Population speciated config.
         :param species_collection: Managers the list of species.
         """
         #TODO refactor config (is it part of species, species collection, or genus?
-        self.config: PopulationSpeciatedConfig = config
->>>>>>> 92b70af9
+        self.config: SpeciationConfig = config
 
         self.species_collection: SpeciesCollection = SpeciesCollection() \
             if species_collection is None else species_collection
@@ -74,40 +69,8 @@
 
         self.species_collection.cleanup()
 
-<<<<<<< HEAD
-    def _cleanup_species(self) -> None:
-        """
-        Remove all empty species (cleanup routine for every case..)
-        """
-        new_species = []
-        for species in self.species_list:
-            if not species.empty():
-                new_species.append(species)
 
-        self.species_list = new_species
-
-    def generate_individual_function(self, individuals: List[Individual]) -> Individual:
-        # Selection operator (based on fitness)
-        # Crossover
-        if self.config.crossover_operator is not None:
-            parents = self.config.parent_selection(individuals)
-            child_genotype = self.config.crossover_operator(parents, self.config.genotype_conf,
-                                                            self.config.crossover_conf)
-            child = Individual(child_genotype)
-        else:
-            child = self.config.selection(individuals)
-
-        # Mutation operator
-        child_genotype = self.config.mutation_operator(child.genotype, self.config.mutation_conf)
-
-        # Create new individual
-        return create_individual(self.config.experiment_management, child_genotype)
-
-    def next_generation(self,
-                        recovered_individuals: List[Individual],
-=======
     def next_generation(self, recovered_individuals: List[Individual],
->>>>>>> 92b70af9
                         generate_individual_function: Callable[[List[Individual]], Individual]) -> Genus:
         """
         Creates the genus for the next generation
