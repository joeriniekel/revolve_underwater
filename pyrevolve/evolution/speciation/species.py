from __future__ import annotations
import math
from pyrevolve.evolution.speciation.age import Age

from typing import TYPE_CHECKING
if TYPE_CHECKING:
    from typing import List, Optional
    from pyrevolve.evolution.individual import Individual
    from .speciation import SpeciationConfig
    from pyrevolve.genotype.genotype import Genotype


<<<<<<< HEAD
from pyrevolve.evolution.speciation.age import Age
=======
>>>>>>> 50ce29b1

class Species:
    """
    Collection of individuals that share the same Species
    I.e. they have compatible genomes and are considered similar individuals/solutions.
    A crossover between two individuals of the same species is supposed to have a good fitness.
    """

    def __init__(self, individuals: List[Individual], species_id: int, age: Age = None, best_fitness: float = 0.0):

        # list of individuals and adjusted fitnesses
        # TODO _adjusted_fitness name to split off from regular individuals
<<<<<<< HEAD

        self._individuals: List[(Individual, Optional[int])] = [(individual, None) for individual in individuals]
=======
        self._individuals: List[(Individual, Optional[float])] = [(individual, None) for individual in individuals]
>>>>>>> 50ce29b1
        # Individual representative of the species
        self._representative: Individual = individuals[0]  # TODO is this always the first individual?

        # ID of the species
        self._id: int = species_id

        self.age: Age = Age() if age is None else age

        # Fitness
        self._last_best_fitness: float = best_fitness  # TODO -Inf |-float('Inf')|

<<<<<<< HEAD
    def next_generation(self, new_individuals: List[Individual]) -> Species:
        # create ...
        new_species = Species(new_individuals, self._id, self.age, self._last_best_fitness)
        new_species._representative = self._representative

        # TODO next generation
        return new_species
=======
    # TODO refactor population_config
    def is_compatible(self, candidate: Individual, population_config: PopulationSpeciatedConfig) -> bool:
        """
        Tests if the candidate individual is compatible with this Species
        :param candidate: candidate individual to test against the current species
        :param population_config: config where to pick the `are genomes compatible` function
        :return: if the candidate individual is compatible or not
        """
        return population_config.are_genomes_compatible(candidate.genotype, self._representative.genotype)

    # TODO duplicate code with species collection best/worst function
    def get_best_fitness(self) -> float:
        """
        Finds the best fitness for individuals in the species. If the species is empty, it returns negative infinity.
        :return: the best fitness in the species.
        """
        if self.empty():
            return -math.inf
        return self.get_best_individual().fitness

    def get_best_individual(self) -> Individual:
        """
        :return: the best individual of the species
        """
        # TODO cache?
        # all the individuals should have fitness defined
        return max(self._individuals, key=lambda individual: individual[0].fitness)
>>>>>>> 50ce29b1

    ## FITNESS
    def adjust_fitness(self, is_best_species: bool, population_config: SpeciationConfig) -> None:
        """
        This method performs fitness sharing. It computes the adjusted fitness of the individuals.
        It also boosts the fitness of the young and penalizes old species

        :param is_best_species: True if this is the best species.
        Fitness adjustment has a different behaviour if the species is the best one.
        :param population_config: collection of configuration parameters
        :type population_config PopulationSpeciatedConfig
        """
        assert not self.empty()

        n_individuals = len(self._individuals)

        for individual_index, (individual, _) in enumerate(self._individuals):
            assert individual.fitness is not None
            assert individual.fitness >= 0.0  # TODO can we make this work with negative fitnesses?

            fitness = self._modify_fitness(individual.fitness, is_best_species, population_config)

            # Compute the adjusted fitness for this member
            self._individuals[individual_index] = (individual, fitness / n_individuals)

    def _modify_fitness(self, fitness: float, is_best_species: bool, population_config: SpeciationConfig):

        # set small fitness if it is absent.
        if fitness == 0.0:
            fitness = 0.0001

        # update the best fitness and stagnation counter
        if fitness >= self._last_best_fitness:
            self._last_best_fitness = fitness
            self.age._no_improvements = 0

        # TODO refactor
        # boost the fitness up to some young age
        number_of_generations = self.age.generations()
        if number_of_generations < population_config.young_age_threshold:
            fitness *= population_config.young_age_fitness_boost

        # penalty for old species
        if number_of_generations > population_config.old_age_threshold:
            fitness *= population_config.old_age_fitness_penalty

        # EXTREME penalty if this species is stagnating for too long time
        # one exception if this is the best species found so far
        if not is_best_species and self.age.no_improvements() > population_config.species_max_stagnation:
            fitness *= 0.0000001

        return fitness

<<<<<<< HEAD
    # TODO duplicate code with species collection best/worst function
    def get_best_fitness(self) -> float:
        """
        Finds the best fitness over all individuals in the species.
        If the species is empty, it returns negative infinity
        :return: the best fitness in the species.
        """
        if self.empty():
            return -math.inf
        # TODO cache?
        return max(self._individuals, key=lambda individual: individual[0].fitness)
=======
    def create_species(self, new_individuals: List[Individual]) -> Species:
        # create ...
        new_species = Species(new_individuals, self._id, self.age, self._last_best_fitness)
        # TODO study differences in selecting the representative individual.
        new_species._representative = new_individuals[0]  # same as NEAT
        #new_species._representative = self.get_best_individual()

        # TODO next generation
>>>>>>> 50ce29b1

    ## INDIVIDUALS:
    def is_compatible(self,
                      candidate: Individual,
                      population_config: SpeciationConfig) -> bool:
        return population_config.are_genomes_compatible(candidate.genotype, self.get_representative().genotype)

    def iter_individuals(self):
        """:return: an iterator of (individual, adjusted_fitness) for all individuals of the species"""
        return iter(self._individuals)

    def append(self, genome):
        self._individuals.append((genome, None))

    def empty(self):
        return len(self._individuals) == 0

    def __len__(self):
        return len(self._individuals)

    @property
    def id(self) -> int:
        return self._id<|MERGE_RESOLUTION|>--- conflicted
+++ resolved
@@ -9,11 +9,7 @@
     from .speciation import SpeciationConfig
     from pyrevolve.genotype.genotype import Genotype
 
-
-<<<<<<< HEAD
 from pyrevolve.evolution.speciation.age import Age
-=======
->>>>>>> 50ce29b1
 
 class Species:
     """
@@ -26,12 +22,7 @@
 
         # list of individuals and adjusted fitnesses
         # TODO _adjusted_fitness name to split off from regular individuals
-<<<<<<< HEAD
-
-        self._individuals: List[(Individual, Optional[int])] = [(individual, None) for individual in individuals]
-=======
         self._individuals: List[(Individual, Optional[float])] = [(individual, None) for individual in individuals]
->>>>>>> 50ce29b1
         # Individual representative of the species
         self._representative: Individual = individuals[0]  # TODO is this always the first individual?
 
@@ -43,24 +34,23 @@
         # Fitness
         self._last_best_fitness: float = best_fitness  # TODO -Inf |-float('Inf')|
 
-<<<<<<< HEAD
     def next_generation(self, new_individuals: List[Individual]) -> Species:
         # create ...
         new_species = Species(new_individuals, self._id, self.age, self._last_best_fitness)
-        new_species._representative = self._representative
+        new_species._representative = self.get_representative()
 
         # TODO next generation
         return new_species
-=======
+
     # TODO refactor population_config
-    def is_compatible(self, candidate: Individual, population_config: PopulationSpeciatedConfig) -> bool:
+    def is_compatible(self, candidate: Individual, population_config: SpeciationConfig) -> bool:
         """
         Tests if the candidate individual is compatible with this Species
         :param candidate: candidate individual to test against the current species
         :param population_config: config where to pick the `are genomes compatible` function
         :return: if the candidate individual is compatible or not
         """
-        return population_config.are_genomes_compatible(candidate.genotype, self._representative.genotype)
+        return population_config.are_genomes_compatible(candidate.genotype, self.get_representative().genotype)
 
     # TODO duplicate code with species collection best/worst function
     def get_best_fitness(self) -> float:
@@ -70,6 +60,7 @@
         """
         if self.empty():
             return -math.inf
+        # TODO cache?
         return self.get_best_individual().fitness
 
     def get_best_individual(self) -> Individual:
@@ -79,7 +70,6 @@
         # TODO cache?
         # all the individuals should have fitness defined
         return max(self._individuals, key=lambda individual: individual[0].fitness)
->>>>>>> 50ce29b1
 
     ## FITNESS
     def adjust_fitness(self, is_best_species: bool, population_config: SpeciationConfig) -> None:
@@ -133,19 +123,7 @@
 
         return fitness
 
-<<<<<<< HEAD
-    # TODO duplicate code with species collection best/worst function
-    def get_best_fitness(self) -> float:
-        """
-        Finds the best fitness over all individuals in the species.
-        If the species is empty, it returns negative infinity
-        :return: the best fitness in the species.
-        """
-        if self.empty():
-            return -math.inf
-        # TODO cache?
-        return max(self._individuals, key=lambda individual: individual[0].fitness)
-=======
+
     def create_species(self, new_individuals: List[Individual]) -> Species:
         # create ...
         new_species = Species(new_individuals, self._id, self.age, self._last_best_fitness)
@@ -154,13 +132,11 @@
         #new_species._representative = self.get_best_individual()
 
         # TODO next generation
->>>>>>> 50ce29b1
 
     ## INDIVIDUALS:
-    def is_compatible(self,
-                      candidate: Individual,
-                      population_config: SpeciationConfig) -> bool:
-        return population_config.are_genomes_compatible(candidate.genotype, self.get_representative().genotype)
+
+    def get_representative(self):
+        return self._representative
 
     def iter_individuals(self):
         """:return: an iterator of (individual, adjusted_fitness) for all individuals of the species"""
