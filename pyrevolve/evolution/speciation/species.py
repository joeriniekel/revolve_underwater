--- conflicted
+++ resolved
@@ -22,11 +22,7 @@
 
         # list of individuals and adjusted fitnesses
         # TODO _adjusted_fitness name to split off from regular individuals
-<<<<<<< HEAD
-        self._individuals: List[(Individual, Optional[int])] = [(individual, None) for individual in individuals]
-=======
         self._individuals: List[(Individual, Optional[float])] = [(individual, None) for individual in individuals]
->>>>>>> dbc1d726
         # Individual representative of the species
         self._representative: Individual = individuals[0]  # TODO is this always the first individual?
 
