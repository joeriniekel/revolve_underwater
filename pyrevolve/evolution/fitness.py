--- conflicted
+++ resolved
@@ -1,39 +1,26 @@
 import random as py_random
 from pyrevolve.tol.manage import measures
 
-<<<<<<< HEAD
-def stupid(robot_manager, robot):
-    return 1.0
 
-def random(robot_manager, robot):
-    return py_random.random()
-
-def displacement_velocity(robot_manager, robot):
-    return measures.displacement_velocity(robot_manager)
-
-def online_old_revolve(robot_manager, robot):
-=======
-
-def stupid(_robot_manager):
+def stupid(_robot_manager, robot):
     return 1.0
 
 
-def random(_robot_manager):
+def random(_robot_manager, robot):
     return py_random.random()
 
 
-def displacement(robot_manager):
+def displacement(robot_manager, robot):
     displacement_vec = measures.displacement(robot_manager)[0]
     displacement_vec.z = 0
     return displacement_vec.magnitude()
 
 
-def displacement_velocity(robot_manager):
+def displacement_velocity(robot_manager, robot):
     return measures.displacement_velocity(robot_manager)
 
 
 def online_old_revolve(robot_manager):
->>>>>>> 9f674c39
     """
     Fitness is proportional to both the displacement and absolute
     velocity of the center of mass of the robot, in the formula:
@@ -64,12 +51,8 @@
              + s_fac * robot_manager.size)
     return v if v <= robot_manager.conf.fitness_limit else 0.0
 
-<<<<<<< HEAD
+
 def displacement_velocity_hill(robot_manager, robot):
-=======
-
-def displacement_velocity_hill(robot_manager):
->>>>>>> 9f674c39
     _displacement_velocity_hill = measures.displacement_velocity_hill(robot_manager)
     if _displacement_velocity_hill < 0:
         _displacement_velocity_hill /= 10
@@ -81,12 +64,8 @@
 
     return _displacement_velocity_hill
 
-<<<<<<< HEAD
+
 def floor_is_lava(robot_manager, robot):
-=======
->>>>>>> 9f674c39
-
-def floor_is_lava(robot_manager):
     _displacement_velocity_hill = measures.displacement_velocity_hill(robot_manager)
     _contacts = measures.contacts(robot_manager, robot)
 
