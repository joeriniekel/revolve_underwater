--- conflicted
+++ resolved
@@ -62,12 +62,9 @@
         self.offspring_size = offspring_size
         self.next_robot_id = next_robot_id
 
+
 class Population:
-<<<<<<< HEAD
-    def __init__(self, conf: PopulationConfig, simulator, next_robot_id):
-=======
-    def __init__(self, conf: PopulationConfig, world):
->>>>>>> 0d8cce20
+    def __init__(self, conf: PopulationConfig, world, next_robot_id):
         """
         Creates a Population object that initialises the
         individuals in the population with an empty list
@@ -79,8 +76,7 @@
         """
         self.conf = conf
         self.individuals = []
-<<<<<<< HEAD
-        self.simulator = simulator
+        self.world = world
         self.next_robot_id = next_robot_id
 
     def new_individual(self, genotype):
@@ -103,9 +99,6 @@
                     individual = Individual(genotype)
                     individual.develop()
                     self.individuals.append(individual)
-=======
-        self.world = world
->>>>>>> 0d8cce20
 
     async def init_pop(self):
         """
@@ -114,7 +107,7 @@
         for i in range(self.conf.population_size):
            self.new_individual(self.conf.genotype_constructor(self.conf.genotype_conf, self.next_robot_id))
            self.next_robot_id += 1
-            
+
         await self.evaluate(self.individuals, 0)
 
     async def next_gen(self, gen_num):
@@ -135,7 +128,7 @@
                 parents = self.conf.parent_selection(self.individuals)
                 child = self.conf.crossover_operator(parents, self.conf.genotype_conf, self.conf.crossover_conf, self.next_robot_id)
             else:
-                # gotta add next_robot_id to the selection method later!!!!!!
+                #TODO gotta add next_robot_id to the selection method later!!!!!!
                 child = self.conf.selection(self.individuals, self.next_robot_id)
             self.next_robot_id += 1
 
@@ -153,12 +146,8 @@
                                                               self.conf.population_management_selector)
         else:
             new_individuals = self.conf.population_management(self.individuals, new_individuals)
-<<<<<<< HEAD
         # return self.__class__(self.conf, new_individuals)
-        new_population = Population(self.conf, self.simulator, self.next_robot_id)
-=======
-        new_population = Population(self.conf, self.world)
->>>>>>> 0d8cce20
+        new_population = Population(self.conf, self.world, self.next_robot_id)
         new_population.individuals = new_individuals
         return new_population
 
@@ -172,17 +161,11 @@
         # Parse command line / file input arguments
         await self.world.pause(True)
         for individual in new_individuals:
-<<<<<<< HEAD
-            print(f'---\nEvaluating individual (gen {gen_num}) {individual.genotype.id} ...')
-=======
             logger.info(f'---\nEvaluating individual (gen {gen_num}) {individual.genotype.id} ...')
-            individual.develop()
->>>>>>> 0d8cce20
             await self.evaluate_single_robot(individual)
             logger.info(f'Evaluation complete! Individual {individual.genotype.id} has a fitness of {individual.fitness}.')
 
     async def evaluate_single_robot(self, individual):
-
         """
         Evaluate an individual
 
@@ -204,13 +187,6 @@
         elapsed = end-start
         logger.info(f'Time taken: {elapsed}')
 
-<<<<<<< HEAD
-        print(robot_manager.sum_of_contacts())
-
-        await self.simulator.pause(True)
-        delete_future = await self.simulator.delete_robot(robot_manager)
-=======
         delete_future = await self.world.delete_all_robots()  # robot_manager
->>>>>>> 0d8cce20
         await delete_future
         await self.world.pause(True)