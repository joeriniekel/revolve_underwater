# [(G,P), (G,P), (G,P), (G,P), (G,P)]

from pyrevolve.evolution.individual import Individual
from pyrevolve.SDF.math import Vector3
from ..custom_logging.logger import logger
import time
import asyncio
import os


class PopulationConfig:
    def __init__(self,
                 population_size: int,
                 genotype_constructor,
                 genotype_conf,
                 fitness_function,
                 mutation_operator,
                 mutation_conf,
                 crossover_operator,
                 crossover_conf,
                 selection,
                 parent_selection,
                 population_management,
                 population_management_selector,
                 evaluation_time,
                 experiment_name,
                 exp_management,
                 settings,
                 offspring_size=None,
                 next_robot_id=0):
        """
        Creates a PopulationConfig object that sets the particular configuration for the population

        :param population_size: size of the population
        :param genotype_constructor: class of the genotype used
        :param genotype_conf: configuration for genotype constructor
        :param fitness_function: function that takes in a `RobotManager` as a parameter and produces a fitness for the robot
        :param mutation_operator: operator to be used in mutation
        :param mutation_conf: configuration for mutation operator
        :param crossover_operator: operator to be used in crossover
        :param selection: selection type
        :param parent_selection: selection type during parent selection
        :param population_management: type of population management ie. steady state or generational
        :param offspring_size (optional): size of offspring (for steady state)
        """
        self.population_size = population_size
        self.genotype_constructor = genotype_constructor
        self.genotype_conf = genotype_conf
        self.fitness_function = fitness_function
        self.mutation_operator = mutation_operator
        self.mutation_conf = mutation_conf
        self.crossover_operator = crossover_operator
        self.crossover_conf = crossover_conf
        self.parent_selection = parent_selection
        self.selection = selection
        self.population_management = population_management
        self.population_management_selector = population_management_selector
        self.evaluation_time = evaluation_time
        self.experiment_name = experiment_name
        self.exp_management = exp_management
        self.settings = settings
        self.offspring_size = offspring_size
        self.next_robot_id = next_robot_id


class Population:
<<<<<<< HEAD
    def __init__(self, conf: PopulationConfig, world, next_robot_id):
=======
    def __init__(self, conf: PopulationConfig, simulator_connection):
>>>>>>> a74d3ff8
        """
        Creates a Population object that initialises the
        individuals in the population with an empty list
        and stores the configuration of the system to the
        conf variable.

        :param conf: configuration of the system
        :param simulator_connection: connection to the simulator
        """
        self.conf = conf
        self.individuals = []
<<<<<<< HEAD
        self.world = world
        self.next_robot_id = next_robot_id

    def new_individual(self, genotype):
        individual = Individual(genotype)
        individual.develop()
        self.individuals.append(individual)
        self.conf.exp_management.export_genotype(individual)
        self.conf.exp_management.export_phenotype(individual)
        if self.conf.settings.measure_individuals:
            individual.phenotype.measure_phenotype(self.conf.settings)

    def load_pop(self, gen_num):
        path = 'experiments/'+self.conf.experiment_name
        for r, d, f in os.walk(path +'/selectedpop_'+str(gen_num)):
            for file in f:
                if 'body' in file:
                    genotype_id = file.split('_')[1].split('.')[0]
                    genotype = self.conf.genotype_constructor(self.conf.genotype_conf, genotype_id,
                                    False, path+'/data_fullevolution/genotypes/genotype_'+genotype_id+'.txt')
                    individual = Individual(genotype)
                    individual.develop()
                    self.individuals.append(individual)
=======
        self.simulator_connection = simulator_connection
>>>>>>> a74d3ff8

    async def init_pop(self):
        """
        Populates the population (individuals list) with Individual objects that contains their respective genotype.
        """
        for i in range(self.conf.population_size):
           self.new_individual(self.conf.genotype_constructor(self.conf.genotype_conf, self.next_robot_id))
           self.next_robot_id += 1

        await self.evaluate(self.individuals, 0)

    async def next_gen(self, gen_num):
        """
        Creates next generation of the population through selection, mutation, crossover

        :param gen_num: generation number

        :return: new population
        """

        new_individuals = []

        for _i in range(self.conf.offspring_size):
            # Selection operator (based on fitness)
            # Crossover
            if self.conf.crossover_operator is not None:
                parents = self.conf.parent_selection(self.individuals)
                child = self.conf.crossover_operator(parents, self.conf.genotype_conf, self.conf.crossover_conf, self.next_robot_id)
            else:
                #TODO gotta add next_robot_id to the selection method later!!!!!!
                child = self.conf.selection(self.individuals, self.next_robot_id)
            self.next_robot_id += 1

            # Mutation operator
            child_genotype = self.conf.mutation_operator(child.genotype, self.conf.mutation_conf)
            # Insert individual in new population
            self.new_individual(child_genotype)

        # evaluate new individuals
        await self.evaluate(new_individuals, gen_num)

        # create next population
        if self.conf.population_management_selector is not None:
            new_individuals = self.conf.population_management(self.individuals, new_individuals,
                                                              self.conf.population_management_selector)
        else:
            new_individuals = self.conf.population_management(self.individuals, new_individuals)
<<<<<<< HEAD
        # return self.__class__(self.conf, new_individuals)
        new_population = Population(self.conf, self.world, self.next_robot_id)
=======
        new_population = Population(self.conf, self.simulator_connection)
>>>>>>> a74d3ff8
        new_population.individuals = new_individuals
        return new_population

    async def evaluate(self, new_individuals, gen_num):
        """
        Evaluates each individual in the new gen population

        :param new_individuals: newly created population after an evolution itertation
        :param gen_num: generation number
        """
        # Parse command line / file input arguments
        # await self.simulator_connection.pause(True)
        robot_futures = []
        for individual in new_individuals:
<<<<<<< HEAD
            logger.info(f'---\nEvaluating individual (gen {gen_num}) {individual.genotype.id} ...')
            await self.evaluate_single_robot(individual)
            logger.info(f'Evaluation complete! Individual {individual.genotype.id} has a fitness of {individual.fitness}.')
=======
            logger.info(f'Evaluating individual (gen {gen_num}) {individual.genotype.id} ...')
            individual.develop()
            robot_futures.append(self.evaluate_single_robot(individual))
>>>>>>> a74d3ff8

        await asyncio.sleep(1)

        for i, future in enumerate(robot_futures):
            individual = new_individuals[i]
            logger.info(f'Evaluation of Individual {individual.phenotype.id}')
            individual.fitness = await future
            logger.info(f'Evaluation complete! Individual {individual.phenotype.id} has a fitness of {individual.fitness}')

    def evaluate_single_robot(self, individual):
        return self.simulator_connection.test_robot(individual.phenotype, self.conf)

    async def _evaluate_single_robot(self, individual):
        """
        Evaluate an individual

        :param individual: an individual from the new population
        """
        # Insert the robot in the simulator
        insert_future = await self.simulator_connection.insert_robot(individual.phenotype, Vector3(0, 0, 0.25))
        robot_manager = await insert_future

        # Resume simulation
        await self.simulator_connection.pause(False)
        start = time.time()
        # Start a run loop to do some stuff
        max_age = self.conf.evaluation_time
        while robot_manager.age() < max_age:
            individual.fitness = self.conf.fitness_function(robot_manager)
            await asyncio.sleep(1.0 / 5)  # 5= state_update_frequency
        end = time.time()
        elapsed = end-start
        logger.info(f'Time taken: {elapsed}')

        delete_future = await self.simulator_connection.delete_all_robots()  # robot_manager
        await delete_future
        await self.simulator_connection.pause(True)
        await self.simulator_connection.reset()<|MERGE_RESOLUTION|>--- conflicted
+++ resolved
@@ -64,11 +64,7 @@
 
 
 class Population:
-<<<<<<< HEAD
-    def __init__(self, conf: PopulationConfig, world, next_robot_id):
-=======
-    def __init__(self, conf: PopulationConfig, simulator_connection):
->>>>>>> a74d3ff8
+    def __init__(self, conf: PopulationConfig, simulator_connection, next_robot_id):
         """
         Creates a Population object that initialises the
         individuals in the population with an empty list
@@ -80,11 +76,10 @@
         """
         self.conf = conf
         self.individuals = []
-<<<<<<< HEAD
-        self.world = world
+        self.simulator_connection = simulator_connection
         self.next_robot_id = next_robot_id
 
-    def new_individual(self, genotype):
+    def _new_individual(self, genotype):
         individual = Individual(genotype)
         individual.develop()
         self.individuals.append(individual)
@@ -104,17 +99,14 @@
                     individual = Individual(genotype)
                     individual.develop()
                     self.individuals.append(individual)
-=======
-        self.simulator_connection = simulator_connection
->>>>>>> a74d3ff8
 
     async def init_pop(self):
         """
         Populates the population (individuals list) with Individual objects that contains their respective genotype.
         """
         for i in range(self.conf.population_size):
-           self.new_individual(self.conf.genotype_constructor(self.conf.genotype_conf, self.next_robot_id))
-           self.next_robot_id += 1
+            self._new_individual(self.conf.genotype_constructor(self.conf.genotype_conf, self.next_robot_id))
+            self.next_robot_id += 1
 
         await self.evaluate(self.individuals, 0)
 
@@ -134,6 +126,7 @@
             # Crossover
             if self.conf.crossover_operator is not None:
                 parents = self.conf.parent_selection(self.individuals)
+                #TODO remove the genotype_conf and next_robot_id
                 child = self.conf.crossover_operator(parents, self.conf.genotype_conf, self.conf.crossover_conf, self.next_robot_id)
             else:
                 #TODO gotta add next_robot_id to the selection method later!!!!!!
@@ -143,7 +136,7 @@
             # Mutation operator
             child_genotype = self.conf.mutation_operator(child.genotype, self.conf.mutation_conf)
             # Insert individual in new population
-            self.new_individual(child_genotype)
+            self._new_individual(child_genotype)
 
         # evaluate new individuals
         await self.evaluate(new_individuals, gen_num)
@@ -154,12 +147,7 @@
                                                               self.conf.population_management_selector)
         else:
             new_individuals = self.conf.population_management(self.individuals, new_individuals)
-<<<<<<< HEAD
-        # return self.__class__(self.conf, new_individuals)
-        new_population = Population(self.conf, self.world, self.next_robot_id)
-=======
-        new_population = Population(self.conf, self.simulator_connection)
->>>>>>> a74d3ff8
+        new_population = Population(self.conf, self.simulator_connection, self.next_robot_id)
         new_population.individuals = new_individuals
         return new_population
 
@@ -174,15 +162,8 @@
         # await self.simulator_connection.pause(True)
         robot_futures = []
         for individual in new_individuals:
-<<<<<<< HEAD
-            logger.info(f'---\nEvaluating individual (gen {gen_num}) {individual.genotype.id} ...')
-            await self.evaluate_single_robot(individual)
-            logger.info(f'Evaluation complete! Individual {individual.genotype.id} has a fitness of {individual.fitness}.')
-=======
             logger.info(f'Evaluating individual (gen {gen_num}) {individual.genotype.id} ...')
-            individual.develop()
             robot_futures.append(self.evaluate_single_robot(individual))
->>>>>>> a74d3ff8
 
         await asyncio.sleep(1)
 
@@ -193,6 +174,8 @@
             logger.info(f'Evaluation complete! Individual {individual.phenotype.id} has a fitness of {individual.fitness}')
 
     def evaluate_single_robot(self, individual):
+        if individual.phenotype is None:
+            individual.develop()
         return self.simulator_connection.test_robot(individual.phenotype, self.conf)
 
     async def _evaluate_single_robot(self, individual):
