# [(G,P), (G,P), (G,P), (G,P), (G,P)]

from pyrevolve.evolution.individual import Individual
from pyrevolve.SDF.math import Vector3
from pyrevolve.tol.manage import measures
from ..custom_logging.logger import logger
import time
import asyncio
import copy
import os
import pickle
import sys

class PopulationConfig:
    def __init__(self,
                 population_size: int,
                 genotype_constructor,
                 genotype_conf,
                 fitness_function,
                 mutation_operator,
                 mutation_conf,
                 crossover_operator,
                 crossover_conf,
                 selection,
                 parent_selection,
                 population_management,
                 population_management_selector,
                 evaluation_time,
                 experiment_name,
                 experiment_management,
<<<<<<< HEAD
                 measure_individuals,
                 environments,
=======
>>>>>>> 1e07fd15
                 offspring_size=None,
                 next_robot_id=1):
        """
        Creates a PopulationConfig object that sets the particular configuration for the population

        :param population_size: size of the population
        :param genotype_constructor: class of the genotype used
        :param genotype_conf: configuration for genotype constructor
        :param fitness_function: function that takes in a `RobotManager` as a parameter and produces a fitness for the robot
        :param mutation_operator: operator to be used in mutation
        :param mutation_conf: configuration for mutation operator
        :param crossover_operator: operator to be used in crossover
        :param selection: selection type
        :param parent_selection: selection type during parent selection
        :param population_management: type of population management ie. steady state or generational
        :param evaluation_time: duration of an experiment
        :param experiment_name: name for the folder of the current experiment
        :param experiment_management: object with methods for managing the current experiment
        :param offspring_size (optional): size of offspring (for steady state)
        """
        self.population_size = population_size
        self.genotype_constructor = genotype_constructor
        self.genotype_conf = genotype_conf
        self.fitness_function = fitness_function
        self.mutation_operator = mutation_operator
        self.mutation_conf = mutation_conf
        self.crossover_operator = crossover_operator
        self.crossover_conf = crossover_conf
        self.parent_selection = parent_selection
        self.selection = selection
        self.population_management = population_management
        self.population_management_selector = population_management_selector
        self.evaluation_time = evaluation_time
        self.experiment_name = experiment_name
        self.experiment_management = experiment_management
<<<<<<< HEAD
        self.measure_individuals = measure_individuals
        self.environments = environments
=======
>>>>>>> 1e07fd15
        self.offspring_size = offspring_size
        self.next_robot_id = next_robot_id


class Population:

    def __init__(self, conf: PopulationConfig, simulator_queue_envs, analyzer_queue_envs=None, next_robot_id=1):
        """
        Creates a Population object that initialises the
        individuals in the population with an empty list
        and stores the configuration of the system to the
        conf variable.

        :param conf: configuration of the system
        :param simulator_queue: connection to the simulator queue
        :param analyzer_queue: connection to the analyzer simulator queue
        :param next_robot_id: (sequential) id of the next individual to be created
        """

        self.conf = conf
        self.individuals = []
        self.analyzer_queue_envs = analyzer_queue_envs
        self.simulator_queue_envs = simulator_queue_envs
        self.next_robot_id = next_robot_id

    def _new_individual(self, genotype):
<<<<<<< HEAD
=======
        individual = Individual(genotype)
        individual.develop()
        self.conf.experiment_management.export_genotype(individual)
        self.conf.experiment_management.export_phenotype(individual)
        self.conf.experiment_management.export_phenotype_images(os.path.join('data_fullevolution', 'phenotype_images'), individual)
        individual.phenotype.measure_phenotype()
        individual.phenotype.export_phenotype_measurements(self.conf.experiment_management.data_folder)
>>>>>>> 1e07fd15

        individual = {}
        individual_temp = Individual(genotype)

<<<<<<< HEAD
        for environment in self.conf.environments:

            individual[environment] = copy.deepcopy(individual_temp)
            individual[environment].develop(environment)

            if len(individual) == 1:
                self.conf.experiment_management.export_genotype(individual[environment])

        for environment in self.conf.environments:

            self.conf.experiment_management.export_phenotype(individual[environment], environment)
            self.conf.experiment_management.export_phenotype_images('data_fullevolution/'
                                                                    +environment+'/phenotype_images',
                                                                    individual[environment])
            individual[environment].phenotype.measure_phenotype(self.conf.experiment_name)
            individual[environment].phenotype.export_phenotype_measurements(self.conf.experiment_name, environment)
            self.conf.experiment_management.export_individual(individual[environment], environment)
            print('new',individual[environment].evaluated)
        return individual

    async def load_individual(self, id):
        path = 'experiments/'+self.conf.experiment_name+'/'+'data_fullevolution/'

        individual = {}
        for environment in self.conf.environments:
            file_name = path+environment+'/individuals/individual_'+id+'.pkl'
            file = open(file_name, 'rb')
            individual[environment] = pickle.load(file)
=======
    async def load_individual(self, id):
        data_path = self.conf.experiment_management.data_folder
        genotype = self.conf.genotype_constructor(self.conf.genotype_conf, id)
        genotype.load_genotype(os.path.join(data_path, 'genotypes', f'genotype_{id}.txt'))

        individual = Individual(genotype)
        individual.develop()
        individual.phenotype.measure_phenotype()

        with open(os.path.join(data_path, 'fitness', f'fitness_{id}.txt')) as f:
            data = f.readlines()[0]
            individual.fitness = None if data == 'None' else float(data)

        with open(os.path.join(data_path, 'descriptors', f'behavior_desc_{id}.txt')) as f:
            lines = f.readlines()
            if lines[0] == 'None':
                individual.phenotype._behavioural_measurements = None
            else:
                individual.phenotype._behavioural_measurements = measures.BehaviouralMeasurements()
                for line in lines:
                    if line.split(' ')[0] == 'velocity':
                        individual.phenotype._behavioural_measurements.velocity = float(line.split(' ')[1])
                    #if line.split(' ')[0] == 'displacement':
                     #   individual.phenotype._behavioural_measurements.displacement = float(line.split(' ')[1])
                    if line.split(' ')[0] == 'displacement_velocity':
                        individual.phenotype._behavioural_measurements.displacement_velocity = float(line.split(' ')[1])
                    if line.split(' ')[0] == 'displacement_velocity_hill':
                        individual.phenotype._behavioural_measurements.displacement_velocity_hill = float(line.split(' ')[1])
                    if line.split(' ')[0] == 'head_balance':
                        individual.phenotype._behavioural_measurements.head_balance = float(line.split(' ')[1])
                    if line.split(' ')[0] == 'contacts':
                        individual.phenotype._behavioural_measurements.contacts = float(line.split(' ')[1])
>>>>>>> 1e07fd15

            print(id, individual[environment].evaluated)
        return individual

    async def load_snapshot(self, gen_num):
        """
        Recovers all genotypes and fitnesses of robots in the latest selected population
        :param gen_num: number of the generation snapshot to recover
        """
<<<<<<< HEAD
        path = 'experiments/'+self.conf.experiment_name
        for r, d, f in os.walk(path+'/selectedpop_'+
                               list(self.conf.environments.keys())[-1]+'/selectedpop_'+str(gen_num)):
=======
        data_path = self.conf.experiment_management.experiment_folder
        for r, d, f in os.walk(data_path +'/selectedpop_'+str(gen_num)):
>>>>>>> 1e07fd15
            for file in f:
                if 'body' in file:
                    id = file.split('.')[0].split('_')[-2]+'_'+file.split('.')[0].split('_')[-1]
                    self.individuals.append(await self.load_individual(id))

    async def load_offspring(self, last_snapshot, population_size, offspring_size, next_robot_id):
        """
        Recovers the part of an unfinished offspring
        :param
        :return:
        """
        individuals = []
        # number of robots expected until the latest snapshot
        if last_snapshot == -1:
            n_robots = 0
        else:
            n_robots = population_size + last_snapshot * offspring_size

        for robot_id in range(n_robots+1, next_robot_id):
            individuals.append(await self.load_individual('robot_'+str(robot_id)))

        return individuals

    async def init_pop(self, recovered_individuals=[]):
        """
        Populates the population (individuals list) with Individual objects that contains their respective genotype.
        """
        for i in range(self.conf.population_size-len(recovered_individuals)):
            individual = self._new_individual(
                self.conf.genotype_constructor(self.conf.genotype_conf, self.next_robot_id))
            self.individuals.append(individual)
            self.next_robot_id += 1

        self.individuals = recovered_individuals + self.individuals

        for environment in self.conf.environments:
            await self.evaluate(new_individuals=self.individuals, gen_num=0, environment=environment)

    async def next_gen(self, gen_num, recovered_individuals=[]):
        """
        Creates next generation of the population through selection, mutation, crossover

        :param gen_num: generation number
        :param individuals: recovered offspring
        :return: new population
        """

        new_individuals = []

        for _i in range(self.conf.offspring_size-len(recovered_individuals)):
            # Selection operator (based on fitness)
            # Crossover
            if self.conf.crossover_operator is not None:
                parents = self.conf.parent_selection(self.individuals)
                child_genotype = self.conf.crossover_operator(self.conf.environments,
                                                              parents,
                                                              self.conf.genotype_conf,
                                                              self.conf.crossover_conf)
                child = Individual(child_genotype)
            else:
                child = self.conf.selection(self.individuals)

            child.genotype.id = self.next_robot_id
            self.next_robot_id += 1

            # Mutation operator
            child_genotype = self.conf.mutation_operator(child.genotype, self.conf.mutation_conf)

            # Insert individual in new population
            individual = self._new_individual(child_genotype)
            new_individuals.append(individual)

        new_individuals = recovered_individuals + new_individuals

        # evaluate new individuals
        for environment in self.conf.environments:
            await self.evaluate(new_individuals=self.individuals, gen_num=gen_num, environment=environment)

        # create next population
        if self.conf.population_management_selector is not None:
            new_individuals = self.conf.population_management(self.individuals, new_individuals,
                                                              self.conf.population_management_selector)
        else:
            new_individuals = self.conf.population_management(self.individuals, new_individuals)
        new_population = Population(self.conf, self.simulator_queue, self.analyzer_queue, self.next_robot_id)
        new_population.individuals = new_individuals
        logger.info(f'Population selected in gen {gen_num} with {len(new_population.individuals)} individuals...')

        return new_population

    async def evaluate(self, new_individuals, gen_num, environment, type_simulation = 'evolve'):
        """
        Evaluates each individual in the new gen population

        :param new_individuals: newly created population after an evolution iteration
        :param gen_num: generation number
        """
        # Parse command line / file input arguments
        # await self.simulator_connection.pause(True)
        robot_futures = []
        to_evaluate = []
        for individual in new_individuals:
            print(individual[environment].phenotype.id, individual[environment].evaluated)
            if not individual[environment].evaluated:
                logger.info(f'Evaluating individual (gen {gen_num}) {individual[environment].genotype.id} ...')
                to_evaluate.append(individual)
                robot_futures.append(asyncio.ensure_future(self.evaluate_single_robot(individual[environment],
                                                                                      environment)))

        await asyncio.sleep(1)

        for i, future in enumerate(robot_futures):
            individual = to_evaluate[i][environment]
            logger.info(f'Evaluation of Individual {individual.phenotype.id}')
            individual.fitness, individual.phenotype._behavioural_measurements = await future
            individual.evaluated = True

            if individual.phenotype._behavioural_measurements is None:
                assert (individual.fitness is None)

            if type_simulation == 'evolve':
                self.conf.experiment_management.export_behavior_measures(individual.phenotype.id,
                                                                         individual.phenotype._behavioural_measurements,
                                                                         environment)

            logger.info(f'Individual {individual.phenotype.id} has a fitness of {individual.fitness}')
            if type_simulation == 'evolve':
                self.conf.experiment_management.export_fitness(individual, environment)
                self.conf.experiment_management.export_individual(individual, environment)

    async def evaluate_single_robot(self, individual, environment):
        """
        :param individual: individual
        :return: Returns future of the evaluation, future returns (fitness, [behavioural] measurements)
        """

        if self.analyzer_queue_envs[environment] is not None:
            collisions, _bounding_box = await self.analyzer_queue_envs[environment].test_robot(individual,
                                                                                               self.conf)
            if collisions > 0:
                logger.info(f"discarding robot {individual} because there are {collisions} self collisions")
                return None, None

        return await self.simulator_queue_envs[environment].test_robot(individual, self.conf)<|MERGE_RESOLUTION|>--- conflicted
+++ resolved
@@ -10,6 +10,7 @@
 import os
 import pickle
 import sys
+from random import random
 
 class PopulationConfig:
     def __init__(self,
@@ -28,11 +29,7 @@
                  evaluation_time,
                  experiment_name,
                  experiment_management,
-<<<<<<< HEAD
-                 measure_individuals,
                  environments,
-=======
->>>>>>> 1e07fd15
                  offspring_size=None,
                  next_robot_id=1):
         """
@@ -68,18 +65,14 @@
         self.evaluation_time = evaluation_time
         self.experiment_name = experiment_name
         self.experiment_management = experiment_management
-<<<<<<< HEAD
-        self.measure_individuals = measure_individuals
         self.environments = environments
-=======
->>>>>>> 1e07fd15
         self.offspring_size = offspring_size
         self.next_robot_id = next_robot_id
 
 
 class Population:
 
-    def __init__(self, conf: PopulationConfig, simulator_queue_envs, analyzer_queue_envs=None, next_robot_id=1):
+    def __init__(self, conf: PopulationConfig, simulator_queue_envs, analyzer_queue=None, next_robot_id=1):
         """
         Creates a Population object that initialises the
         individuals in the population with an empty list
@@ -91,29 +84,17 @@
         :param analyzer_queue: connection to the analyzer simulator queue
         :param next_robot_id: (sequential) id of the next individual to be created
         """
-
         self.conf = conf
         self.individuals = []
-        self.analyzer_queue_envs = analyzer_queue_envs
+        self.analyzer_queue = analyzer_queue
         self.simulator_queue_envs = simulator_queue_envs
         self.next_robot_id = next_robot_id
 
     def _new_individual(self, genotype):
-<<<<<<< HEAD
-=======
-        individual = Individual(genotype)
-        individual.develop()
-        self.conf.experiment_management.export_genotype(individual)
-        self.conf.experiment_management.export_phenotype(individual)
-        self.conf.experiment_management.export_phenotype_images(os.path.join('data_fullevolution', 'phenotype_images'), individual)
-        individual.phenotype.measure_phenotype()
-        individual.phenotype.export_phenotype_measurements(self.conf.experiment_management.data_folder)
->>>>>>> 1e07fd15
 
         individual = {}
         individual_temp = Individual(genotype)
 
-<<<<<<< HEAD
         for environment in self.conf.environments:
 
             individual[environment] = copy.deepcopy(individual_temp)
@@ -125,59 +106,24 @@
         for environment in self.conf.environments:
 
             self.conf.experiment_management.export_phenotype(individual[environment], environment)
-            self.conf.experiment_management.export_phenotype_images('data_fullevolution/'
-                                                                    +environment+'/phenotype_images',
+            self.conf.experiment_management.export_phenotype_images(os.path.join('data_fullevolution',
+                                                                    environment,'phenotype_images'),
                                                                     individual[environment])
             individual[environment].phenotype.measure_phenotype(self.conf.experiment_name)
             individual[environment].phenotype.export_phenotype_measurements(self.conf.experiment_name, environment)
             self.conf.experiment_management.export_individual(individual[environment], environment)
-            print('new',individual[environment].evaluated)
+
         return individual
 
     async def load_individual(self, id):
-        path = 'experiments/'+self.conf.experiment_name+'/'+'data_fullevolution/'
+        path = 'experiments/'+self.conf.experiment_name+'/data_fullevolution'
 
         individual = {}
         for environment in self.conf.environments:
-            file_name = path+environment+'/individuals/individual_'+id+'.pkl'
+            file_name = os.path.join(path, environment,'individuals','individual_'+id+'.pkl')
             file = open(file_name, 'rb')
             individual[environment] = pickle.load(file)
-=======
-    async def load_individual(self, id):
-        data_path = self.conf.experiment_management.data_folder
-        genotype = self.conf.genotype_constructor(self.conf.genotype_conf, id)
-        genotype.load_genotype(os.path.join(data_path, 'genotypes', f'genotype_{id}.txt'))
-
-        individual = Individual(genotype)
-        individual.develop()
-        individual.phenotype.measure_phenotype()
-
-        with open(os.path.join(data_path, 'fitness', f'fitness_{id}.txt')) as f:
-            data = f.readlines()[0]
-            individual.fitness = None if data == 'None' else float(data)
-
-        with open(os.path.join(data_path, 'descriptors', f'behavior_desc_{id}.txt')) as f:
-            lines = f.readlines()
-            if lines[0] == 'None':
-                individual.phenotype._behavioural_measurements = None
-            else:
-                individual.phenotype._behavioural_measurements = measures.BehaviouralMeasurements()
-                for line in lines:
-                    if line.split(' ')[0] == 'velocity':
-                        individual.phenotype._behavioural_measurements.velocity = float(line.split(' ')[1])
-                    #if line.split(' ')[0] == 'displacement':
-                     #   individual.phenotype._behavioural_measurements.displacement = float(line.split(' ')[1])
-                    if line.split(' ')[0] == 'displacement_velocity':
-                        individual.phenotype._behavioural_measurements.displacement_velocity = float(line.split(' ')[1])
-                    if line.split(' ')[0] == 'displacement_velocity_hill':
-                        individual.phenotype._behavioural_measurements.displacement_velocity_hill = float(line.split(' ')[1])
-                    if line.split(' ')[0] == 'head_balance':
-                        individual.phenotype._behavioural_measurements.head_balance = float(line.split(' ')[1])
-                    if line.split(' ')[0] == 'contacts':
-                        individual.phenotype._behavioural_measurements.contacts = float(line.split(' ')[1])
->>>>>>> 1e07fd15
-
-            print(id, individual[environment].evaluated)
+
         return individual
 
     async def load_snapshot(self, gen_num):
@@ -185,14 +131,9 @@
         Recovers all genotypes and fitnesses of robots in the latest selected population
         :param gen_num: number of the generation snapshot to recover
         """
-<<<<<<< HEAD
         path = 'experiments/'+self.conf.experiment_name
-        for r, d, f in os.walk(path+'/selectedpop_'+
-                               list(self.conf.environments.keys())[-1]+'/selectedpop_'+str(gen_num)):
-=======
-        data_path = self.conf.experiment_management.experiment_folder
-        for r, d, f in os.walk(data_path +'/selectedpop_'+str(gen_num)):
->>>>>>> 1e07fd15
+        for r, d, f in os.walk(os.path.join(path,'selectedpop_'+
+                               list(self.conf.environments.keys())[-1],'selectedpop_'+str(gen_num))):
             for file in f:
                 if 'body' in file:
                     id = file.split('.')[0].split('_')[-2]+'_'+file.split('.')[0].split('_')[-1]
@@ -216,6 +157,60 @@
 
         return individuals
 
+    async def consolidate_fitness(self, individuals):
+
+        for individual_ref in individuals:
+            for enviroment in self.conf.environments:
+                individual_ref[enviroment].fitness = random()
+
+        if len(self.conf.environments) == 0:
+            for individual in individuals:
+                fit = individual[list(self.conf.environments.keys())[-1]]
+                individual[list(self.conf.environments.keys())[-1]].consolidated_fitness = fit
+
+        # if there are multiple seasons (environments)
+        else:
+            for individual_ref in individuals:
+                slaves = 0
+                for individual_comp in individuals:
+                    equal = 0
+                    better = 0
+                    for enviroment in self.conf.environments:
+
+                        if individual_ref[enviroment].fitness is None and individual_comp[enviroment].fitness is None:
+                            equal += 1
+
+                        if individual_ref[enviroment].fitness is None and individual_comp[enviroment].fitness is not None:
+                            equal += -1
+
+                        if individual_ref[enviroment].fitness is not None and individual_comp[enviroment].fitness is None:
+                            better += 1
+
+
+                        if individual_ref[enviroment].fitness is not None and individual_comp[enviroment].fitness is not None:
+
+                            if individual_ref[enviroment].fitness > individual_comp[enviroment].fitness:
+                                better += 1
+
+                            if individual_ref[enviroment].fitness < individual_comp[enviroment].fitness:
+                                equal += -1
+
+                            if individual_ref[enviroment].fitness == individual_comp[enviroment].fitness:
+                                equal += 1
+
+                    # if it ref is not worse in any objective, and better in at least one, tje comp becomes slave of ref
+                    if equal >= 0 and better > 0:
+                        slaves += 1
+
+                individual_ref[list(self.conf.environments.keys())[-1]].consolidated_fitness = slaves
+
+        for individual in individuals:
+            self.conf.experiment_management.export_consolidated_fitness(
+                                                                individual[list(self.conf.environments.keys())[-1]],)
+
+            self.conf.experiment_management.export_individual( individual[list(self.conf.environments.keys())[-1]],
+                                                               list(self.conf.environments.keys())[-1])
+
     async def init_pop(self, recovered_individuals=[]):
         """
         Populates the population (individuals list) with Individual objects that contains their respective genotype.
@@ -230,6 +225,8 @@
 
         for environment in self.conf.environments:
             await self.evaluate(new_individuals=self.individuals, gen_num=0, environment=environment)
+
+        await self.consolidate_fitness(self.individuals)
 
     async def next_gen(self, gen_num, recovered_individuals=[]):
         """
@@ -259,7 +256,8 @@
             self.next_robot_id += 1
 
             # Mutation operator
-            child_genotype = self.conf.mutation_operator(child.genotype, self.conf.mutation_conf)
+            child_genotype = self.conf.mutation_operator(child.genotype,
+                                                         self.conf.mutation_conf)
 
             # Insert individual in new population
             individual = self._new_individual(child_genotype)
@@ -269,16 +267,24 @@
 
         # evaluate new individuals
         for environment in self.conf.environments:
-            await self.evaluate(new_individuals=self.individuals, gen_num=gen_num, environment=environment)
+            await self.evaluate(new_individuals=new_individuals, gen_num=gen_num, environment=environment)
+
+
+        selection_pool = self.individuals + new_individuals
+
+        await self.consolidate_fitness(selection_pool)
 
         # create next population
         if self.conf.population_management_selector is not None:
-            new_individuals = self.conf.population_management(self.individuals, new_individuals,
-                                                              self.conf.population_management_selector)
+            new_individuals = self.conf.population_management(selection_pool,
+                                                              self.conf.population_management_selector,
+                                                              self.conf)
         else:
-            new_individuals = self.conf.population_management(self.individuals, new_individuals)
-        new_population = Population(self.conf, self.simulator_queue, self.analyzer_queue, self.next_robot_id)
+            new_individuals = self.conf.population_management(self.individuals, new_individuals, self.conf)
+
+        new_population = Population(self.conf, self.simulator_queue_envs, self.analyzer_queue, self.next_robot_id)
         new_population.individuals = new_individuals
+
         logger.info(f'Population selected in gen {gen_num} with {len(new_population.individuals)} individuals...')
 
         return new_population
@@ -295,12 +301,13 @@
         robot_futures = []
         to_evaluate = []
         for individual in new_individuals:
-            print(individual[environment].phenotype.id, individual[environment].evaluated)
+
             if not individual[environment].evaluated:
                 logger.info(f'Evaluating individual (gen {gen_num}) {individual[environment].genotype.id} ...')
                 to_evaluate.append(individual)
                 robot_futures.append(asyncio.ensure_future(self.evaluate_single_robot(individual[environment],
                                                                                       environment)))
+                individual[environment].evaluated = True
 
         await asyncio.sleep(1)
 
@@ -308,7 +315,6 @@
             individual = to_evaluate[i][environment]
             logger.info(f'Evaluation of Individual {individual.phenotype.id}')
             individual.fitness, individual.phenotype._behavioural_measurements = await future
-            individual.evaluated = True
 
             if individual.phenotype._behavioural_measurements is None:
                 assert (individual.fitness is None)
@@ -329,9 +335,9 @@
         :return: Returns future of the evaluation, future returns (fitness, [behavioural] measurements)
         """
 
-        if self.analyzer_queue_envs[environment] is not None:
-            collisions, _bounding_box = await self.analyzer_queue_envs[environment].test_robot(individual,
-                                                                                               self.conf)
+        if self.analyzer_queue is not None:
+            collisions, _bounding_box = await self.analyzer_queue.test_robot(individual,
+                                                                             self.conf)
             if collisions > 0:
                 logger.info(f"discarding robot {individual} because there are {collisions} self collisions")
                 return None, None
