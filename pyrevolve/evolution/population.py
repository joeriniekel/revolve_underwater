--- conflicted
+++ resolved
@@ -5,6 +5,7 @@
 from ..custom_logging.logger import logger
 import time
 import asyncio
+
 
 class PopulationConfig:
     def __init__(self,
@@ -147,16 +148,11 @@
         # Start a run loop to do some stuff
         max_age = self.conf.evaluation_time
         while robot_manager.age() < max_age:
-<<<<<<< HEAD
-            individual.fitness = robot_manager.fitness()
+            individual.fitness = self.conf.fitness_function(robot_manager)
             await asyncio.sleep(1.0 / 5)  # 5= state_update_frequency
         end = time.time()
         elapsed = end-start
         logger.info(f'Time taken: {elapsed}')
-=======
-            individual.fitness = self.conf.fitness_function(robot_manager)
-            await asyncio.sleep(1.0 / 5) # 5= state_update_frequency
->>>>>>> 36c04536
 
         delete_future = await self.world.delete_all_robots()  # robot_manager
         await delete_future
