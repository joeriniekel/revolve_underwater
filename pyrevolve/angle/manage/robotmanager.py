from __future__ import absolute_import
from __future__ import division

import numpy as np
from collections import deque

from pyrevolve.SDF.math import Vector3, Quaternion
from pyrevolve.util import Time
<<<<<<< HEAD
import math
import os
=======

>>>>>>> 0d8cce20

class RobotManager(object):
    """
    Class to manage a single robot with the WorldManager
    """

    def __init__(
            self,
            robot,
            position,
            time,
            battery_level=0.0,
            speed_window=60,
            warmup_time=0,
    ):
        """
        :param speed_window:
        :param robot: RevolveBot
        :param position:
        :type position: Vector3
        :param time:
        :type time: Time
        :param battery_level:
        :type battery_level: float
        :return:
        """
        self.warmup_time = warmup_time
        self.speed_window = speed_window
        self.robot = robot
        self.starting_position = position
        self.starting_time = time
        self.battery_level = battery_level

        self.last_position = position
        self.last_update = time
        self.last_mate = None

        self._ds = deque(maxlen=speed_window)
        self._dt = deque(maxlen=speed_window)
        self._positions = deque(maxlen=speed_window)
        self._orientations = deque(maxlen=speed_window)
        self._contacts = deque(maxlen=speed_window)
        self._seconds = deque(maxlen=speed_window)
        self._times = deque(maxlen=speed_window)

        self._dist = 0
        self._time = 0
        self._idx = 0
        self._count = 0
        self.second = 1
        self.count_group = 1
        self.avg_roll = 0
        self.avg_pitch = 0
        self.avg_yaw = 0
        self.avg_x = 0
        self.avg_y = 0
        self.avg_z = 0

    @property
    def name(self):
        return str(self.robot.id)

    def update_state(self, world, time, state, poses_file):
        """
        Updates the robot state from a state message.

        :param world: Instance of the world
        :param time: The simulation time at the time of this
                     position update.
        :type time: Time
        :param state: State message
        :param poses_file: CSV writer to write pose to, if applicable
        :type poses_file: csv.writer
        :return:
        """
        pos = state.pose.position
        position = Vector3(pos.x, pos.y, pos.z)

        rot = state.pose.orientation
        qua = Quaternion(rot.w, rot.x, rot.y, rot.z)
        euler = qua.get_rpy()
        euler = np.array([euler[0], euler[1], euler[2]]) # roll / pitch / yaw

        age = world.age()

        if self.starting_time is None:
            self.starting_time = time
            self.last_update = time
            self.last_position = position

        if poses_file:
            age = world.age()
            poses_file.writerow([self.robot.id, age.sec, age.nsec,
                                 position.x, position.y, position.z,
                                 self.get_battery_level()])

        if float(self.age()) < self.warmup_time:
            # Don't update position values within the warmup time
            self.last_position = position
            self.last_update = time
            return

        # Calculate the distance the robot has covered as the Euclidean
        # distance over the x and y coordinates (we don't care for flying),
        # as well as the time it took to cover this distance.
        last = self.last_position
        ds = np.sqrt((position.x - last.x)**2 + (position.y - last.y)**2)
        dt = float(time - self.last_update)

        # Velocity is of course sum(distance) / sum(time)
        # Storing all separate distance and time values allows us to
        # efficiently calculate the new speed over the window without
        # having to sum the entire arrays each time, by subtracting
        # the values we're about to remove from the _dist / _time values.
        self._dist += ds
        self._time += dt

        if len(self._dt) >= self.speed_window:
            # Subtract oldest values if we're about to override it
            self._dist -= self._ds[-1]
            self._time -= self._dt[-1]

        self.last_position = position
        self.last_update = time

        self._positions.append(position)
        self._times.append(time)
        self._ds.append(ds)
        self._dt.append(dt)
        self._orientations.append(euler)
        self._seconds.append(age.sec)

    def update_contacts(self, world, module_contacts):

        number_contacts = 0
        for position in module_contacts.position:
            number_contacts += 1

        self._contacts.append(number_contacts)

    def sum_of_contacts(self):
        sum_of_contacts = 0
        for c in self._contacts:
            sum_of_contacts += c
        return sum_of_contacts

    def age(self):
        """
        Returns this robot's age as a Time object.
        Depends on the last and first update times.
        :return:
        :rtype: Time
        """
        return Time() \
            if self.last_update is None \
            else self.last_update - self.starting_time

    def get_battery_level(self):
        """
        Method to return the robot battery level. How the battery level
        is managed is probably implementation specific, so you'll likely
        have to modify this method for your specific use.
        :return:
        """
<<<<<<< HEAD
        return self.battery_level

    ## init behavioral measures
    # we should move it to a file only with behavioral measures !!!! maybe revolve bot???

    def velocity(self):
        """
        Returns the velocity over the maintained window
        :return:
        """
        return self._dist / self._time if self._time > 0 else 0

    def displacement(self):
        """
        Returns a tuple of the displacement in both time and space
        between the first and last registered element in the speed
        window.
        :return: Tuple where the first item is a displacement vector
                 and the second a `Time` instance.
        :rtype: tuple(Vector3, Time)
        """
        if self.last_position is None:
            return Vector3(0, 0, 0), Time()

        return (
            self._positions[-1] - self._positions[0],
            self._times[-1] - self._times[0]
        )

    def displacement_velocity(self):
        """
        Returns the displacement velocity, i.e. the velocity
        between the first and last recorded position of the
        robot in the speed window over a straight line,
        ignoring the path that was taken.
        :return:
        """
        dist, time = self.displacement()
        if time.is_zero():
            return 0.0

        return np.sqrt(dist.x**2 + dist.y**2) / float(time)

    def displacement_velocity_hill(self):

        dist, time = self.displacement()
        if time.is_zero():
            return 0.0

        return dist.y / float(time)

    def head_balance(self):
        """
        Returns the average rotation of teh head in the roll and pitch dimensions.
        :return:
        """
        roll = 0
        pitch = 0

        instants = len(self._orientations)

        for o in self._orientations:

            roll = roll + abs(o[0]) * 180 / math.pi
            pitch = pitch + abs(o[1]) * 180 / math.pi

        #  accumulated angles for each type of rotation
        #  divided by iterations * maximum angle * each type of rotation
        balance = (roll + pitch) / (instants * 180 * 2)

        # turns imbalance to balance
        balance = 1 - balance

        return balance

    def logs_position_orientation(self, o, evaluation_time, robotid, dirpath):
        f = open(dirpath+'/data_fullevolution/descriptors/positions_'+robotid+'.txt', "a+")

        if self.second <= evaluation_time:

            self.avg_roll += self._orientations[o][0]
            self.avg_pitch += self._orientations[o][1]
            self.avg_yaw += self._orientations[o][2]
            self.avg_x += self._positions[o].x
            self.avg_y += self._positions[o].y
            self.avg_z += self._positions[o].z

            self.avg_roll = self.avg_roll/self.count_group
            self.avg_pitch = self.avg_pitch/self.count_group
            self.avg_yaw = self.avg_yaw/self.count_group
            self.avg_x = self.avg_x/self.count_group
            self.avg_y = self.avg_y/self.count_group
            self.avg_z = self.avg_z/self.count_group

            self.avg_roll = self.avg_roll * 180 / math.pi

            self.avg_pitch = self.avg_pitch * 180 / math.pi

            self.avg_yaw = self.avg_yaw * 180 / math.pi

            f.write(str(self.second) + ' ' + str(self.avg_roll) + ' ' + str(self.avg_pitch) + ' ' + str(self.avg_yaw)
                    + ' ' + str(self.avg_x) + ' ' + str(self.avg_y) + ' ' + str(self.avg_z) + '\n')

            self.second += 1
            self.avg_roll = 0
            self.avg_pitch = 0
            self.avg_yaw = 0
            self.avg_x = 0
            self.avg_y = 0
            self.avg_z = 0
            self.count_group = 1
        f.close()

    ## end behavioral measures !!!! move !!!!


    ## init fitness functions
    # we should move it to a file only with behavioral measures !!!!

    def fitness_displacement_velocity(self):
        return self.displacement_velocity()

    def fitness_displacement_velocity_hill(self):
        displacement_velocity_hill = self.displacement_velocity_hill()
        if displacement_velocity_hill < 0:
            displacement_velocity_hill /= 10
        elif displacement_velocity_hill == 0:
            displacement_velocity_hill = -0.1
        #elif displacement_velocity_hill > 0:
        #displacement_velocity_hill *= displacement_velocity_hill
        return displacement_velocity_hill


    ## end fitness functions !!!! move !!!!
=======
        return self.battery_level
>>>>>>> 0d8cce20
<|MERGE_RESOLUTION|>--- conflicted
+++ resolved
@@ -6,12 +6,9 @@
 
 from pyrevolve.SDF.math import Vector3, Quaternion
 from pyrevolve.util import Time
-<<<<<<< HEAD
 import math
 import os
-=======
 
->>>>>>> 0d8cce20
 
 class RobotManager(object):
     """
@@ -176,141 +173,4 @@
         have to modify this method for your specific use.
         :return:
         """
-<<<<<<< HEAD
-        return self.battery_level
-
-    ## init behavioral measures
-    # we should move it to a file only with behavioral measures !!!! maybe revolve bot???
-
-    def velocity(self):
-        """
-        Returns the velocity over the maintained window
-        :return:
-        """
-        return self._dist / self._time if self._time > 0 else 0
-
-    def displacement(self):
-        """
-        Returns a tuple of the displacement in both time and space
-        between the first and last registered element in the speed
-        window.
-        :return: Tuple where the first item is a displacement vector
-                 and the second a `Time` instance.
-        :rtype: tuple(Vector3, Time)
-        """
-        if self.last_position is None:
-            return Vector3(0, 0, 0), Time()
-
-        return (
-            self._positions[-1] - self._positions[0],
-            self._times[-1] - self._times[0]
-        )
-
-    def displacement_velocity(self):
-        """
-        Returns the displacement velocity, i.e. the velocity
-        between the first and last recorded position of the
-        robot in the speed window over a straight line,
-        ignoring the path that was taken.
-        :return:
-        """
-        dist, time = self.displacement()
-        if time.is_zero():
-            return 0.0
-
-        return np.sqrt(dist.x**2 + dist.y**2) / float(time)
-
-    def displacement_velocity_hill(self):
-
-        dist, time = self.displacement()
-        if time.is_zero():
-            return 0.0
-
-        return dist.y / float(time)
-
-    def head_balance(self):
-        """
-        Returns the average rotation of teh head in the roll and pitch dimensions.
-        :return:
-        """
-        roll = 0
-        pitch = 0
-
-        instants = len(self._orientations)
-
-        for o in self._orientations:
-
-            roll = roll + abs(o[0]) * 180 / math.pi
-            pitch = pitch + abs(o[1]) * 180 / math.pi
-
-        #  accumulated angles for each type of rotation
-        #  divided by iterations * maximum angle * each type of rotation
-        balance = (roll + pitch) / (instants * 180 * 2)
-
-        # turns imbalance to balance
-        balance = 1 - balance
-
-        return balance
-
-    def logs_position_orientation(self, o, evaluation_time, robotid, dirpath):
-        f = open(dirpath+'/data_fullevolution/descriptors/positions_'+robotid+'.txt', "a+")
-
-        if self.second <= evaluation_time:
-
-            self.avg_roll += self._orientations[o][0]
-            self.avg_pitch += self._orientations[o][1]
-            self.avg_yaw += self._orientations[o][2]
-            self.avg_x += self._positions[o].x
-            self.avg_y += self._positions[o].y
-            self.avg_z += self._positions[o].z
-
-            self.avg_roll = self.avg_roll/self.count_group
-            self.avg_pitch = self.avg_pitch/self.count_group
-            self.avg_yaw = self.avg_yaw/self.count_group
-            self.avg_x = self.avg_x/self.count_group
-            self.avg_y = self.avg_y/self.count_group
-            self.avg_z = self.avg_z/self.count_group
-
-            self.avg_roll = self.avg_roll * 180 / math.pi
-
-            self.avg_pitch = self.avg_pitch * 180 / math.pi
-
-            self.avg_yaw = self.avg_yaw * 180 / math.pi
-
-            f.write(str(self.second) + ' ' + str(self.avg_roll) + ' ' + str(self.avg_pitch) + ' ' + str(self.avg_yaw)
-                    + ' ' + str(self.avg_x) + ' ' + str(self.avg_y) + ' ' + str(self.avg_z) + '\n')
-
-            self.second += 1
-            self.avg_roll = 0
-            self.avg_pitch = 0
-            self.avg_yaw = 0
-            self.avg_x = 0
-            self.avg_y = 0
-            self.avg_z = 0
-            self.count_group = 1
-        f.close()
-
-    ## end behavioral measures !!!! move !!!!
-
-
-    ## init fitness functions
-    # we should move it to a file only with behavioral measures !!!!
-
-    def fitness_displacement_velocity(self):
-        return self.displacement_velocity()
-
-    def fitness_displacement_velocity_hill(self):
-        displacement_velocity_hill = self.displacement_velocity_hill()
-        if displacement_velocity_hill < 0:
-            displacement_velocity_hill /= 10
-        elif displacement_velocity_hill == 0:
-            displacement_velocity_hill = -0.1
-        #elif displacement_velocity_hill > 0:
-        #displacement_velocity_hill *= displacement_velocity_hill
-        return displacement_velocity_hill
-
-
-    ## end fitness functions !!!! move !!!!
-=======
-        return self.battery_level
->>>>>>> 0d8cce20
+        return self.battery_level