--- conflicted
+++ resolved
@@ -62,27 +62,21 @@
         folder = os.path.join(self._data_folder(),'fitness')
         individual.export_fitness(folder)
 
-<<<<<<< HEAD
-=======
     def export_behavior_measures(self, _id, measures):
         filename = os.path.join(self._data_folder(), 'descriptors', f'behavior_desc_{_id}.txt')
         with open(filename, "w") as f:
             for key, val in measures.items():
                 f.write(f"{key} {val}\n")
 
->>>>>>> 659af249
     def export_phenotype_images(self, dirpath, individual):
         individual.phenotype.render_body(self._experiment_folder() +'/'+dirpath+f'/body_{individual.phenotype.id}.png')
         individual.phenotype.render_brain(self._experiment_folder() +'/'+dirpath+f'/brain_{individual.phenotype.id}')
 
-<<<<<<< HEAD
-=======
     def export_failed_eval_robot(self, individual):
         individual.genotype.export_genotype(f'{self._data_folder()}/failed_eval_robots/genotype_{str(individual.phenotype.id)}.txt')
         individual.phenotype.save_file(f'{self._data_folder()}/failed_eval_robots/phenotype_{str(individual.phenotype.id)}.yaml')
         individual.phenotype.save_file(f'{self._data_folder()}/failed_eval_robots/phenotype_{str(individual.phenotype.id)}.sdf', conf_type='sdf')
 
->>>>>>> 659af249
     def export_snapshots(self, individuals, gen_num):
         if self.settings.recovery_enabled:
             path = os.path.join(self._experiment_folder(), f'selectedpop_{gen_num}')
@@ -231,7 +225,7 @@
             n_robots = 0
 
         robot_ids = []
-        for r, d, f in os.walk(os.path.join(self._data_folder(), 'fitness')):
+        for r, d, f in os.walk(os.path.join(self._data_folder(), 'finished_learning')):
             for file in f:
                 robot_ids.append(int(file.split('.')[0].split('_')[-1]))
         last_id = np.sort(robot_ids)[-1]
