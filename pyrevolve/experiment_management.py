--- conflicted
+++ resolved
@@ -17,26 +17,6 @@
         self._data_folder = os.path.join(self._experiment_folder, 'data_fullevolution')
 
     def create_exp_folders(self):
-<<<<<<< HEAD
-        if os.path.exists(self.dirpath):
-            shutil.rmtree(self.dirpath)
-        os.mkdir(self.dirpath)
-        os.mkdir(self.dirpath+'/data_fullevolution')
-        os.mkdir(self.dirpath+'/data_fullevolution/genotypes')
-        os.mkdir(self.dirpath+'/data_fullevolution/phenotypes')
-        os.mkdir(self.dirpath+'/data_fullevolution/descriptors')
-        os.mkdir(self.dirpath+'/data_fullevolution/fitness')
-        os.mkdir(self.dirpath+'/data_fullevolution/phenotype_images')
-        os.mkdir(self.dirpath+'/data_fullevolution/failed_eval_robots')
-        os.mkdir(self.dirpath+'/data_fullevolution/finished_learning')
-        os.mkdir(self.dirpath+'/data_fullevolution/finished_generation')
-
-    def _experiment_folder(self):
-        return self.dirpath
-
-    def _data_folder(self):
-        return os.path.join(self.dirpath, 'data_fullevolution')
-=======
         if os.path.exists(self.experiment_folder):
             shutil.rmtree(self.experiment_folder)
         os.makedirs(self.experiment_folder)
@@ -47,6 +27,8 @@
         os.mkdir(os.path.join(self.data_folder, 'fitness'))
         os.mkdir(os.path.join(self.data_folder, 'phenotype_images'))
         os.mkdir(os.path.join(self.data_folder, 'failed_eval_robots'))
+        os.mkdir(os.path.join(self.data_folder, 'finished_learning'))
+        os.mkdir(os.path.join(self.data_folder, 'finished_generation'))
 
     @property
     def experiment_folder(self):
@@ -55,7 +37,6 @@
     @property
     def data_folder(self):
         return self._data_folder
->>>>>>> 6d418dbd
 
     def export_genotype(self, individual):
         if self.settings.recovery_enabled:
@@ -261,11 +242,8 @@
             n_robots = 0
 
         robot_ids = []
-<<<<<<< HEAD
+
         for r, d, f in os.walk(os.path.join(self._data_folder(), 'finished_learning')):
-=======
-        for r, d, f in os.walk(os.path.join(self.data_folder, 'fitness')):
->>>>>>> 6d418dbd
             for file in f:
                 robot_ids.append(int(file.split('.')[0].split('_')[-1]))
         last_id = np.sort(robot_ids)[-1]
