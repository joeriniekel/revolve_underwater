import os
import shutil
import numpy as np
from pyrevolve.custom_logging.logger import logger
import sys


class ExperimentManagement:
    # ids of robots in the name of all types of files are always phenotype ids, and the standard for id is 'robot_ID'

    def __init__(self, settings, environments):
        self.settings = settings
<<<<<<< HEAD
        self.environments = environments
        self.dirpath = os.path.join('experiments', self.settings.experiment_name)

    def create_exp_folders(self):
        if os.path.exists(self.dirpath):
            shutil.rmtree(self.dirpath)
        os.mkdir(self.dirpath)
        os.mkdir(self.dirpath+'/data_fullevolution')
        os.mkdir(self.dirpath+'/data_fullevolution/genotypes')
        os.mkdir(self.dirpath+'/data_fullevolution/failed_eval_robots')
        for environment in self.environments:
            os.mkdir(self.dirpath+'/selectedpop_'+environment)
            os.mkdir(self.dirpath+'/data_fullevolution/'+environment)
            os.mkdir(self.dirpath+'/data_fullevolution/'+environment+'/individuals')
            os.mkdir(self.dirpath+'/data_fullevolution/'+environment+'/phenotypes')
            os.mkdir(self.dirpath+'/data_fullevolution/'+environment+'/descriptors')
            os.mkdir(self.dirpath+'/data_fullevolution/'+environment+'/fitness')
            os.mkdir(self.dirpath+'/data_fullevolution/'+environment+'/phenotype_images')

    def _experiment_folder(self):
        return self.dirpath

    def _data_folder(self):
        return os.path.join(self.dirpath, 'data_fullevolution')
=======
        manager_folder = os.path.dirname(self.settings.manager)
        self._experiment_folder = os.path.join(manager_folder, 'data', self.settings.experiment_name, self.settings.run)
        self._data_folder = os.path.join(self._experiment_folder, 'data_fullevolution')

    def create_exp_folders(self):
        if os.path.exists(self.experiment_folder):
            shutil.rmtree(self.experiment_folder)
        os.makedirs(self.experiment_folder)
        os.mkdir(self.data_folder)
        os.mkdir(os.path.join(self.data_folder, 'genotypes'))
        os.mkdir(os.path.join(self.data_folder, 'phenotypes'))
        os.mkdir(os.path.join(self.data_folder, 'descriptors'))
        os.mkdir(os.path.join(self.data_folder, 'fitness'))
        os.mkdir(os.path.join(self.data_folder, 'phenotype_images'))
        os.mkdir(os.path.join(self.data_folder, 'failed_eval_robots'))

    @property
    def experiment_folder(self):
        return self._experiment_folder

    @property
    def data_folder(self):
        return self._data_folder
>>>>>>> 1e07fd15

    def export_genotype(self, individual):
        if self.settings.recovery_enabled:
            individual.export_genotype(self.data_folder)

    def export_phenotype(self, individual, environment):
        if self.settings.export_phenotype:
<<<<<<< HEAD
            individual.export_phenotype(self._data_folder()+'/'+environment)

    def export_fitnesses(self, individuals, environment):
        folder = self._data_folder()
=======
            individual.export_phenotype(self.data_folder)

    def export_fitnesses(self, individuals):
        folder = self.data_folder
>>>>>>> 1e07fd15
        for individual in individuals:
            individual.export_fitness(folder+'/'+environment)

<<<<<<< HEAD
    def export_fitness(self, individual, environment):
        folder = os.path.join(self._data_folder()+'/'+environment, 'fitness')
        individual.export_fitness(folder)

    def export_individual(self, individual, environment):
        folder = self._data_folder()+'/'+environment
        individual.export_individual(folder)

    def export_behavior_measures(self, _id, measures, environment):
        filename = os.path.join(self._data_folder()+'/'+environment, 'descriptors', f'behavior_desc_{_id}.txt')
=======
    def export_fitness(self, individual):
        folder = os.path.join(self.data_folder, 'fitness')
        individual.export_fitness(folder)

    def export_behavior_measures(self, _id, measures):
        filename = os.path.join(self.data_folder, 'descriptors', f'behavior_desc_{_id}.txt')
>>>>>>> 1e07fd15
        with open(filename, "w") as f:
            if measures is None:
                f.write(str(None))
            else:
                for key, val in measures.items():
                    f.write(f"{key} {val}\n")

    def export_phenotype_images(self, dirpath, individual):
<<<<<<< HEAD
        individual.phenotype.render_body(self._experiment_folder()+'/'+dirpath+f'/body_{individual.phenotype.id}.png')
        individual.phenotype.render_brain(self._experiment_folder()+'/'+dirpath+f'/brain_{individual.phenotype.id}')
=======
        individual.phenotype.render_body(os.path.join(self.experiment_folder, dirpath, f'body_{individual.phenotype.id}.png'))
        individual.phenotype.render_brain(os.path.join(self.experiment_folder, dirpath, f'brain_{individual.phenotype.id}.png'))
>>>>>>> 1e07fd15

    def export_failed_eval_robot(self, individual):
        individual.genotype.export_genotype(os.path.join(self.data_folder, 'failed_eval_robots', f'genotype_{individual.phenotype.id}.txt'))
        individual.phenotype.save_file(os.path.join(self.data_folder, 'failed_eval_robots', f'phenotype_{individual.phenotype.id}.yaml'))
        individual.phenotype.save_file(os.path.join(self.data_folder, 'failed_eval_robots', f'phenotype_{individual.phenotype.id}.sdf'), conf_type='sdf')

    def export_snapshots(self, individuals, gen_num):
        if self.settings.recovery_enabled:
<<<<<<< HEAD
            for environment in self.environments:
                path = os.path.join(self._experiment_folder()+'/selectedpop_'+environment, f'selectedpop_{gen_num}')
                if os.path.exists(path):
                    shutil.rmtree(path)
                os.mkdir(path)

                for ind in individuals:
                    self.export_phenotype_images('selectedpop_'+environment+'/'+f'selectedpop_{str(gen_num)}', ind[environment])
                logger.info(f'Exported snapshot {str(gen_num)} with {str(len(individuals))} individuals')
=======
            path = os.path.join(self.experiment_folder, f'selectedpop_{gen_num}')
            if os.path.exists(path):
                shutil.rmtree(path)
            os.mkdir(path)
            for ind in individuals:
                self.export_phenotype_images(f'selectedpop_{str(gen_num)}', ind)
            logger.info(f'Exported snapshot {str(gen_num)} with {str(len(individuals))} individuals')
>>>>>>> 1e07fd15

    def experiment_is_new(self):
        if not os.path.exists(self.experiment_folder):
            return True
<<<<<<< HEAD
        # if any robot in any environment has been finished
        for environment in self.environments:
            path, dirs, files = next(os.walk(os.path.join(self._data_folder()+'/'+environment, 'individuals')))
            if len(files) > 0:
                return False

        return True
=======
        path, dirs, files = next(os.walk(os.path.join(self.data_folder, 'fitness')))
        if len(files) == 0:
            return True
        else:
            return False
>>>>>>> 1e07fd15

    def read_recovery_state(self, population_size, offspring_size):
        snapshots = []

<<<<<<< HEAD
        # checks existent robots using the last environment of the dict as reference
        path = self._experiment_folder()+'/selectedpop_'+list(self.environments.keys())[-1]
        for r, d, f in os.walk(path):
            for dir in d:
                if 'selectedpop' in dir:
                    exported_files = len([name for name in os.listdir(os.path.join(path,
                                                                                   dir))
                                          if os.path.isfile(os.path.join(path, dir, name))])

                    # snapshot is complete if all body/brain files exist
                    if exported_files == (population_size * 2):
=======
        for r, d, f in os.walk(self.experiment_folder):
            for dir in d:
                if 'selectedpop' in dir:
                    exported_files = len([name for name in os.listdir(os.path.join(self.experiment_folder, dir)) if os.path.isfile(os.path.join(self.experiment_folder, dir, name))])
                    if exported_files == (population_size * 2): # body and brain files
>>>>>>> 1e07fd15
                        snapshots.append(int(dir.split('_')[1]))

        if len(snapshots) > 0:
            # the latest complete snapshot
            last_snapshot = np.sort(snapshots)[-1]
            # number of robots expected until the snapshot
            n_robots = population_size + last_snapshot * offspring_size
        else:
            last_snapshot = -1
            n_robots = 0

        # if a robot is developed in any of the environments, then it exists
        robot_ids = []
<<<<<<< HEAD
        for environment in self.environments:
            for r, d, f in os.walk(os.path.join(self._data_folder()+'/'+environment, 'individuals')):
                for file in f:
                    robot_ids.append(int(file.split('.')[0].split('_')[-1]))
=======
        for r, d, f in os.walk(os.path.join(self.data_folder, 'fitness')):
            for file in f:
                robot_ids.append(int(file.split('.')[0].split('_')[-1]))
>>>>>>> 1e07fd15
        last_id = np.sort(robot_ids)[-1]

        # if there are more robots to recover than the number expected in this snapshot
        if last_id > n_robots:
            # then recover also this partial offspring
            has_offspring = True
        else:
            has_offspring = False

        return last_snapshot, has_offspring, last_id+1<|MERGE_RESOLUTION|>--- conflicted
+++ resolved
@@ -10,7 +10,6 @@
 
     def __init__(self, settings, environments):
         self.settings = settings
-<<<<<<< HEAD
         self.environments = environments
         self.dirpath = os.path.join('experiments', self.settings.experiment_name)
 
@@ -20,6 +19,7 @@
         os.mkdir(self.dirpath)
         os.mkdir(self.dirpath+'/data_fullevolution')
         os.mkdir(self.dirpath+'/data_fullevolution/genotypes')
+        os.mkdir(self.dirpath+'/data_fullevolution/consolidated_fitness')
         os.mkdir(self.dirpath+'/data_fullevolution/failed_eval_robots')
         for environment in self.environments:
             os.mkdir(self.dirpath+'/selectedpop_'+environment)
@@ -35,56 +35,22 @@
 
     def _data_folder(self):
         return os.path.join(self.dirpath, 'data_fullevolution')
-=======
-        manager_folder = os.path.dirname(self.settings.manager)
-        self._experiment_folder = os.path.join(manager_folder, 'data', self.settings.experiment_name, self.settings.run)
-        self._data_folder = os.path.join(self._experiment_folder, 'data_fullevolution')
-
-    def create_exp_folders(self):
-        if os.path.exists(self.experiment_folder):
-            shutil.rmtree(self.experiment_folder)
-        os.makedirs(self.experiment_folder)
-        os.mkdir(self.data_folder)
-        os.mkdir(os.path.join(self.data_folder, 'genotypes'))
-        os.mkdir(os.path.join(self.data_folder, 'phenotypes'))
-        os.mkdir(os.path.join(self.data_folder, 'descriptors'))
-        os.mkdir(os.path.join(self.data_folder, 'fitness'))
-        os.mkdir(os.path.join(self.data_folder, 'phenotype_images'))
-        os.mkdir(os.path.join(self.data_folder, 'failed_eval_robots'))
-
-    @property
-    def experiment_folder(self):
-        return self._experiment_folder
-
-    @property
-    def data_folder(self):
-        return self._data_folder
->>>>>>> 1e07fd15
 
     def export_genotype(self, individual):
         if self.settings.recovery_enabled:
-            individual.export_genotype(self.data_folder)
+            individual.export_genotype(self._data_folder())
 
     def export_phenotype(self, individual, environment):
         if self.settings.export_phenotype:
-<<<<<<< HEAD
             individual.export_phenotype(self._data_folder()+'/'+environment)
 
-    def export_fitnesses(self, individuals, environment):
-        folder = self._data_folder()
-=======
-            individual.export_phenotype(self.data_folder)
+    def export_fitness(self, individual, environment):
+        folder = os.path.join(self._data_folder(), environment, 'fitness')
+        individual.export_fitness(folder)
 
-    def export_fitnesses(self, individuals):
-        folder = self.data_folder
->>>>>>> 1e07fd15
-        for individual in individuals:
-            individual.export_fitness(folder+'/'+environment)
-
-<<<<<<< HEAD
-    def export_fitness(self, individual, environment):
-        folder = os.path.join(self._data_folder()+'/'+environment, 'fitness')
-        individual.export_fitness(folder)
+    def export_consolidated_fitness(self, individual):
+        folder = os.path.join(self._data_folder(), 'consolidated_fitness')
+        individual.export_consolidated_fitness(folder)
 
     def export_individual(self, individual, environment):
         folder = self._data_folder()+'/'+environment
@@ -92,14 +58,6 @@
 
     def export_behavior_measures(self, _id, measures, environment):
         filename = os.path.join(self._data_folder()+'/'+environment, 'descriptors', f'behavior_desc_{_id}.txt')
-=======
-    def export_fitness(self, individual):
-        folder = os.path.join(self.data_folder, 'fitness')
-        individual.export_fitness(folder)
-
-    def export_behavior_measures(self, _id, measures):
-        filename = os.path.join(self.data_folder, 'descriptors', f'behavior_desc_{_id}.txt')
->>>>>>> 1e07fd15
         with open(filename, "w") as f:
             if measures is None:
                 f.write(str(None))
@@ -108,22 +66,16 @@
                     f.write(f"{key} {val}\n")
 
     def export_phenotype_images(self, dirpath, individual):
-<<<<<<< HEAD
         individual.phenotype.render_body(self._experiment_folder()+'/'+dirpath+f'/body_{individual.phenotype.id}.png')
         individual.phenotype.render_brain(self._experiment_folder()+'/'+dirpath+f'/brain_{individual.phenotype.id}')
-=======
-        individual.phenotype.render_body(os.path.join(self.experiment_folder, dirpath, f'body_{individual.phenotype.id}.png'))
-        individual.phenotype.render_brain(os.path.join(self.experiment_folder, dirpath, f'brain_{individual.phenotype.id}.png'))
->>>>>>> 1e07fd15
 
     def export_failed_eval_robot(self, individual):
-        individual.genotype.export_genotype(os.path.join(self.data_folder, 'failed_eval_robots', f'genotype_{individual.phenotype.id}.txt'))
-        individual.phenotype.save_file(os.path.join(self.data_folder, 'failed_eval_robots', f'phenotype_{individual.phenotype.id}.yaml'))
-        individual.phenotype.save_file(os.path.join(self.data_folder, 'failed_eval_robots', f'phenotype_{individual.phenotype.id}.sdf'), conf_type='sdf')
+        individual.genotype.export_genotype(f'{self._data_folder()}/failed_eval_robots/genotype_{str(individual.phenotype.id)}.txt')
+        individual.phenotype.save_file(f'{self._data_folder()}/failed_eval_robots/phenotype_{str(individual.phenotype.id)}.yaml')
+        individual.phenotype.save_file(f'{self._data_folder()}/failed_eval_robots/phenotype_{str(individual.phenotype.id)}.sdf', conf_type='sdf')
 
     def export_snapshots(self, individuals, gen_num):
         if self.settings.recovery_enabled:
-<<<<<<< HEAD
             for environment in self.environments:
                 path = os.path.join(self._experiment_folder()+'/selectedpop_'+environment, f'selectedpop_{gen_num}')
                 if os.path.exists(path):
@@ -133,20 +85,10 @@
                 for ind in individuals:
                     self.export_phenotype_images('selectedpop_'+environment+'/'+f'selectedpop_{str(gen_num)}', ind[environment])
                 logger.info(f'Exported snapshot {str(gen_num)} with {str(len(individuals))} individuals')
-=======
-            path = os.path.join(self.experiment_folder, f'selectedpop_{gen_num}')
-            if os.path.exists(path):
-                shutil.rmtree(path)
-            os.mkdir(path)
-            for ind in individuals:
-                self.export_phenotype_images(f'selectedpop_{str(gen_num)}', ind)
-            logger.info(f'Exported snapshot {str(gen_num)} with {str(len(individuals))} individuals')
->>>>>>> 1e07fd15
 
     def experiment_is_new(self):
-        if not os.path.exists(self.experiment_folder):
+        if not os.path.exists(self._experiment_folder()):
             return True
-<<<<<<< HEAD
         # if any robot in any environment has been finished
         for environment in self.environments:
             path, dirs, files = next(os.walk(os.path.join(self._data_folder()+'/'+environment, 'individuals')))
@@ -154,18 +96,10 @@
                 return False
 
         return True
-=======
-        path, dirs, files = next(os.walk(os.path.join(self.data_folder, 'fitness')))
-        if len(files) == 0:
-            return True
-        else:
-            return False
->>>>>>> 1e07fd15
 
     def read_recovery_state(self, population_size, offspring_size):
         snapshots = []
 
-<<<<<<< HEAD
         # checks existent robots using the last environment of the dict as reference
         path = self._experiment_folder()+'/selectedpop_'+list(self.environments.keys())[-1]
         for r, d, f in os.walk(path):
@@ -177,13 +111,6 @@
 
                     # snapshot is complete if all body/brain files exist
                     if exported_files == (population_size * 2):
-=======
-        for r, d, f in os.walk(self.experiment_folder):
-            for dir in d:
-                if 'selectedpop' in dir:
-                    exported_files = len([name for name in os.listdir(os.path.join(self.experiment_folder, dir)) if os.path.isfile(os.path.join(self.experiment_folder, dir, name))])
-                    if exported_files == (population_size * 2): # body and brain files
->>>>>>> 1e07fd15
                         snapshots.append(int(dir.split('_')[1]))
 
         if len(snapshots) > 0:
@@ -197,16 +124,10 @@
 
         # if a robot is developed in any of the environments, then it exists
         robot_ids = []
-<<<<<<< HEAD
         for environment in self.environments:
             for r, d, f in os.walk(os.path.join(self._data_folder()+'/'+environment, 'individuals')):
                 for file in f:
                     robot_ids.append(int(file.split('.')[0].split('_')[-1]))
-=======
-        for r, d, f in os.walk(os.path.join(self.data_folder, 'fitness')):
-            for file in f:
-                robot_ids.append(int(file.split('.')[0].split('_')[-1]))
->>>>>>> 1e07fd15
         last_id = np.sort(robot_ids)[-1]
 
         # if there are more robots to recover than the number expected in this snapshot
