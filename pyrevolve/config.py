from __future__ import absolute_import

import argparse


class CustomParser(argparse.ArgumentParser):
    """
    Extends argument parser to add some simple file reading / writing
    functionality.
    """
    def convert_arg_line_to_args(self, arg_line):
        """
        Simple arg line converter that returns `--my-argument value` from
        lines like "my_argument=value"
        :param arg_line:
        :return:
        """
        # Empty or comment line
        if not arg_line or arg_line[0] == "#":
            return []

        split = arg_line.find("=")
        if split < 0:
            return [arg_line]

        k, v = "--"+arg_line[:split].replace("_", "-"), arg_line[1+split:]

        # Try to determine if this key is a store constant action, if so
        # return only the key.
        const = False
        for a in self._actions:
            if k in a.option_strings and a.const is not None:
                const = True
                break

        return [k] if const else [k, v]

    @staticmethod
    def record(args, file):
        """
        Takes the result of `parse_args` and writes it back to a file.
        """
        lines = ["{key}={value}\n".format(key=k, value=args.__dict__[k]) for k
                 in sorted(args.__dict__.keys())]
        with open(file, 'w') as configuration_output:
            configuration_output.writelines(lines)


def str_to_bool(v):
    """
    :type v: str
    """
    return v.lower() in ("true", "1")


def str_to_address(v):
    """
    :type v: str
    """
    if not v:
        return None

    host, port = v.split(":", 1)
    return host, int(port)

#TODO remove obsolete params

parser = CustomParser(fromfile_prefix_chars='@')
parser.add_argument(
    '--sensor-update-rate',
    default=8, type=int,
    help='The rate at which Gazebo sensors are set to update their values.'
)

parser.add_argument(
    '--controller-update-rate',
    default=8, type=int,
    help='The rate at which the `RobotController` is requested to update.'
)

parser.add_argument(
    '--pose-update-frequency',
    default=5, type=int,
    help="The frequency at which the world is requested to send robot pose"
         " updates (in number of times per *simulation* second)."
)

parser.add_argument(
    '--evaluation-time',
    default=30, type=float,
    help="The size of the `speed window` for each robot, i.e. the number of "
         "past (simulation) seconds over which its speed is evaluated. In "
         "offline evolution, this determines the length of the experiment run."
)

parser.add_argument(
    '--min-parts',
    default=3, type=int,
    help="Minimum number of parts in a robot."
)

parser.add_argument(
    '--max-parts',
    default=30, type=int,
    help="Maximum number of parts in a robot."
)

parser.add_argument(
    '--initial-parts-mu',
    default=12, type=int,
    help="Mean part count of generated robots."
)

parser.add_argument(
    '--initial-parts-sigma',
    default=5, type=int,
    help="Standard deviation of part count in generated robots."
)

parser.add_argument(
    '--max-inputs',
    default=10, type=int,
    help="Maximum number of inputs (i.e. sensors) in a robot."
)

parser.add_argument(
    '--max-outputs',
    default=10, type=int,
    help="Maximum number of outputs (i.e. motors) in a robot."
)

parser.add_argument(
    '--enforce-planarity',
    default=True, type=str_to_bool,
    help="Force bricks to be in default orientation and disable parametric "
         "bar joint rotation."
)

parser.add_argument(
    '--recovery-enabled',
    default=True, type=str_to_bool,
    help="Wheather recovery is enabled."
)

parser.add_argument(
    '--export-phenotype',
    default=True, type=str_to_bool,
    help="Exports yamls with the phenotypes."
)

parser.add_argument(
    '--measure-individuals',
    default=True, type=str_to_bool,
    help="Derives descriptors from phenotypes."
)

parser.add_argument(
    '--body-mutation-epsilon',
    default=0.05, type=float,
    help="Mutation epsilon for robot body parameters."
)

parser.add_argument(
    '--brain-mutation-epsilon',
    default=0.1, type=float,
    help="Mutation epsilon for robot neural net parameters."
)

parser.add_argument(
    '--p-duplicate-subtree',
    default=0.1, type=float,
    help="Probability of duplicating a subtree."
)

parser.add_argument(
    '--p-connect-neurons',
    default=0.1, type=float,
    help="Initial connection probability."
)

parser.add_argument(
    '--p-swap-subtree',
    default=0.05, type=float,
    help="Probability of swapping two subtrees."
)

parser.add_argument(
    '--p-delete-subtree',
    default=0.05, type=float,
    help="Probability of deleting a subtree."
)

parser.add_argument(
    '--p-remove-brain-connection',
    default=0.05, type=float,
    help="Probability of removing a neural network connection."
)

parser.add_argument(
    '--p-delete-hidden-neuron',
    default=0.05, type=float,
    help="Probability of deleting a random hidden neuron."
)

parser.add_argument(
    '--world-address',
    default="127.0.0.1:11345", type=str,
    help="Host:port of the simulator."
)

parser.add_argument(
    '--simulator-cmd',
    default='gzserver', type=str,
    help="Determine wether to use gzserver or gazebo."
)

parser.add_argument(
    '--world',
    default='worlds/plane.world', type=str,
    help="Determine which world to use."
)

parser.add_argument(
    '--manager',
    default=None,
    type=str,
    help="Determine which manager to use."
)

parser.add_argument(
    '--robot-name',
    default="spider", type=str,
    help="Name of robot."
)

parser.add_argument(
    '--experiment-round',
    default="1", type=str,
    help="Round of robot experiment."
)

parser.add_argument(
    '--brain-conf-path',
    default="rlpower.cfg", type=str,
    help="Path to brain configuration."
)

parser.add_argument(
    '--load-controller',
    default=None, type=str,
    help="Path to controller data."
)

# Directory where robot information will be written. The system writes
# two main CSV files:
# - The `robots.csv` file containing all the basic robot information, one line
#   per robot, in the format
#   id,parent1,parent2
# - The `poses.csv` file containing each robot pose through time, in the format
#   id,sim_time_sec,sim_time_nsec,x,y,z
#
# Additionally, the `Robot` protobuf message for each bot is written to
# a file called `robot_[ID].pb` when the robot is first registered.
#
# The files are written to a new YYYYMMDDHHIISS directory within the
# specified output directory, unless a subdirectory is explicitly
# provided with `--restore-directory`
parser.add_argument(
    '--output-directory',
    default="output", type=str,
    help="Directory where robot statistics are written."
)

parser.add_argument(
    '--restore-directory',
    default="restore", type=str,
    help="Explicit subdirectory of the output directory, if a world "
         "state is present in this directory it will be restored."
)

parser.add_argument(
    '--disable-sensors',
    default=False, type=str_to_bool,
    help="Disables all sensors - overriding specific sensor settings."
         "In practice this means that the core component is created without "
         "an IMU sensor, whereas the other sensor parts are not enabled at all."
)

parser.add_argument(
    '--enable-touch-sensor',
    default=True, type=str_to_bool,
    help="Enable / disable the touch sensor in robots."
)

parser.add_argument(
    '--enable-light-sensor',
    default=False, type=str_to_bool,
    help="Enable / disable the light sensor in robots."
)

parser.add_argument(
    '--warmup-time',
    default=0, type=float,
    help="The number of seconds the robot is initially ignored, allows it to "
         "e.g. topple over when put down without that being counted as "
         "movement. Especially helps when dropping robots from the sky at "
         "the start."
)

parser.add_argument(
    '--fitness-size-factor',
    default=0, type=float,
    help="Multiplication factor of robot size in the fitness function. Note "
         "that this needs to be negative to discount size."
)

parser.add_argument(
    '--fitness-velocity-factor',
    default=1.0, type=float,
    help="Multiplication factor of robot velocity in the fitness function."
)

parser.add_argument(
    '--fitness-displacement-factor',
    default=5.0, type=float,
    help="Multiplication factor of robot displacement velocity (= velocity in "
         "a straight line in the fitness function."
)

parser.add_argument(
    '--fitness-size-discount',
    default=0, type=float,
    help="Another possible way of discounting robot size, multiplies the "
         "previously calculated fitness by (1 - d * size) where `d` is this "
         "discount factor."
)

parser.add_argument(
    '--fitness-limit',
    default=1.0, type=float,
    help="Minimum fitness value that is considered unrealistic and should "
         "probably be attributed  to a simulator instability. A fitness of "
         "zero is returned in this case."
)

parser.add_argument(
    '--tournament-size',
    default=4, type=int,
    help="The size of the random tournament used for parent selection, if"
         " selection is enabled. When individuals are chosen for reproduction,"
         " this number of possible parents is randomly sampled from the "
         "population, and out of these the best is chosen. A larger number "
         "here means higher selection pressure but less selection variance "
         "and vice versa."
)

parser.add_argument(
    '--max-mating-attempts',
    default=5, type=int,
    help="Maximum number of mating attempts between two parents."
)


parser.add_argument(
    '--world-step-size',
    default=0.003, type=float,
    help="The physics step size configured in the simulation world file."
         "This needs to match in order to configure some physics parameters."
)
parser.add_argument(
        '--learner',
        default='ann', type=str,
        help="The learner used for robot's gait learning."
)
parser.add_argument(
        '--genome',
        default=None, type=str,
        help="A robot's genome in YAML format. It is easier to transfer it "
             "than to convert it from SDF."
)
parser.add_argument(
<<<<<<< HEAD
        '--experiment_name',
        default='default_experiment_1', type=str,
=======
        '--experiment-name',
        default='default_experiment', type=str,
>>>>>>> 9f674c39
        help="Name of current experiment. A folder with this name will be created."
)

parser.add_argument(
    '--run',
    default='1', type=str,
    help="Run of repetition of an experiment."
)

parser.add_argument(
        '--test-robot',
        default=None, type=str,
        help="Start a simulation with a single robot instead of running evolution. Loads yaml robots."
)

parser.add_argument(
        '--n-cores',
        default=1, type=int,
        help="Number of simulators to use at the same time"
)

parser.add_argument(
    '--z-start',
    default=0.03, type=float,
    help="Position in the z axis where the robot is placed at the beginning of the simulation."
)

parser.add_argument(
    '--port-start',
    default=11345, type=int,
    help="Gazebo port to connect to"
)

parser.add_argument(
        '--robot-yaml',
        default=None, type=str,
        help="The path to a robot's yaml file"
)


def make_revolve_config(conf):
    """
    Turns a `tol` config object into a revolve.angle.robogen compatible config
    object.
    """
    conf.enable_wheel_parts = False

    conf.brain_conf = {
        'learner': conf.learner,
        'genome': conf.genome,
    }
    return conf<|MERGE_RESOLUTION|>--- conflicted
+++ resolved
@@ -379,13 +379,8 @@
              "than to convert it from SDF."
 )
 parser.add_argument(
-<<<<<<< HEAD
-        '--experiment_name',
-        default='default_experiment_1', type=str,
-=======
         '--experiment-name',
         default='default_experiment', type=str,
->>>>>>> 9f674c39
         help="Name of current experiment. A folder with this name will be created."
 )
 
