--- conflicted
+++ resolved
@@ -8,17 +8,14 @@
 from pyrevolve.revolve_bot.revolve_module import ActiveHingeModule
 from pyrevolve.revolve_bot.revolve_module import BrickModule
 from pyrevolve.revolve_bot.revolve_module import TouchSensorModule
-<<<<<<< HEAD
-from pyrevolve.revolve_bot.brain import BrainNN
-=======
 from pyrevolve.revolve_bot.brain.brain_nn import BrainNN
->>>>>>> f42a56f1
 from pyrevolve.revolve_bot.brain.brain_nn import Node
 from pyrevolve.revolve_bot.brain.brain_nn import Connection
 from pyrevolve.revolve_bot.brain.brain_nn import Params
 import random
 import math
 import copy
+
 
 class Alphabet(Enum):
 
@@ -123,11 +120,10 @@
         self.inputs_stack = []
         self.outputs_stack = []
         self.edges = {}
-<<<<<<< HEAD
+
+        #TODO remove them from the object, as they are construction artifacts
         self.substrate_coordinates_all = {(0, 0): 'module0'}
         self.valid = False
-=======
->>>>>>> f42a56f1
 
     def load_genotype(self, genotype_path):
         with open(genotype_path+str(self.id)+'.txt') as f:
@@ -147,7 +143,6 @@
                     params = []
                 self.grammar[repleceable_symbol].append([symbol, params])
 
-<<<<<<< HEAD
     def export_genotype(self):
         # change path later as parameter!!!!
         path = 'karine_exps'
@@ -195,22 +190,12 @@
         self.early_development()
         phenotype = self.late_development()
         return phenotype
-=======
-    def develop(self, id_genotype=None):
-        self.early_development()
-        self.late_development(id_genotype)
-        return self.phenotype
->>>>>>> f42a56f1
 
     def early_development(self):
 
         self.intermediate_phenotype = [[self.conf.axiom_w, []]]
 
-<<<<<<< HEAD
         for i in range(0, self.conf.i_iterations):
-=======
-        for i in range(0,self.conf.i_iterations):
->>>>>>> f42a56f1
 
             position = 0
             for aux_index in range(0, len(self.intermediate_phenotype)):
@@ -226,7 +211,6 @@
                     position = position+ii+1
                 else:
                     position = position + 1
-<<<<<<< HEAD
         print('Robot ' + str(self.id) + ' was early-developed.')
 
     def late_development(self):
@@ -235,15 +219,6 @@
         self.phenotype._id = self.id
         self.phenotype._brain = BrainNN()
         self.add_imu_nodes()
-=======
-
-    def late_development(self, id_genotype):
-
-        self.phenotype = RevolveBot()
-        self.phenotype._brain = BrainNN()
-        self.add_imu_nodes()
-        block_body_growth = False
->>>>>>> f42a56f1
 
         for symbol in self.intermediate_phenotype:
 
@@ -251,11 +226,8 @@
                 module = CoreModule()
                 self.phenotype._body = module
                 module.id = 'module'+str(self.quantity_modules)
-<<<<<<< HEAD
                 module.info = {'orientation': Orientation.NORTH,
                                'new_module_type': Alphabet.CORE_COMPONENT}
-=======
->>>>>>> f42a56f1
                 module.orientation = 0
                 module.rgb = [1, 1, 0]
                 self.mounting_reference = module
@@ -264,7 +236,6 @@
                 self.morph_mounting_container = symbol[self.index_symbol]
 
             if [symbol[self.index_symbol], []] in Alphabet.modules() \
-<<<<<<< HEAD
                and symbol[self.index_symbol] != Alphabet.CORE_COMPONENT \
                and self.morph_mounting_container is not None:
 
@@ -278,26 +249,6 @@
                     self.new_module(slot,
                                     symbol[self.index_symbol],
                                     symbol)
-=======
-                and symbol[self.index_symbol] != Alphabet.CORE_COMPONENT \
-                and self.morph_mounting_container is not None:
-
-                if self.mounting_reference.TYPE == 'CoreComponent' \
-                   or self.mounting_reference.TYPE == 'FixedBrick':
-                    slot = self.get_slot(self.morph_mounting_container).value
-                if self.mounting_reference.TYPE == 'ActiveHinge':
-                    slot = Orientation.NORTH.value
-
-                if self.quantity_modules < self.conf.max_structural_modules-1:
-                    if not block_body_growth:
-                        try:
-                            self.new_module(slot,
-                                            symbol[self.index_symbol],
-                                            symbol)
-                        except RevolveBot.ItersectionCollisionException as e:
-                            self.mounting_reference_stack[-1].children[slot] = None
-                            block_body_growth = True
->>>>>>> f42a56f1
 
             if [symbol[self.index_symbol], []] in Alphabet.morphology_moving_commands():
                 self.move_in_body(symbol)
@@ -308,13 +259,8 @@
             if [symbol[self.index_symbol], []] in Alphabet.controller_moving_commands():
                 self.decode_brain_moving(symbol)
 
-<<<<<<< HEAD
         print('Robot ' + str(self.id) + ' was late-developed.')
         return self.phenotype
-=======
-        # self.phenotype.render2d('experiments/karine_exps/'+str(id_genotype)+'.png')
-        # self.phenotype.save_file('experiments/karine_exps/'+str(id_genotype)+'.yaml')
->>>>>>> f42a56f1
 
     def move_in_body(self, symbol):
 
@@ -325,50 +271,30 @@
 
         elif symbol[self.index_symbol] == Alphabet.MOVE_FRONT \
                 and self.mounting_reference.children[Orientation.NORTH.value] is not None:
-<<<<<<< HEAD
-            if type(self.mounting_reference.children[Orientation.NORTH.value]) != TouchSensorModule:
-=======
-            if self.mounting_reference.children[Orientation.NORTH.value].TYPE != 'TouchSensor':
->>>>>>> f42a56f1
+            if type(self.mounting_reference.children[Orientation.NORTH.value]) is not TouchSensorModule:
                 self.mounting_reference_stack.append(self.mounting_reference)
                 self.mounting_reference = \
                     self.mounting_reference.children[Orientation.NORTH.value]
 
         elif symbol[self.index_symbol] == Alphabet.MOVE_LEFT \
-<<<<<<< HEAD
-                and type(self.mounting_reference)!= ActiveHingeModule:
+                and type(self.mounting_reference) is not ActiveHingeModule:
             if self.mounting_reference.children[Orientation.WEST.value] is not None:
-                if type(self.mounting_reference.children[Orientation.WEST.value]) != TouchSensorModule:
-=======
-                and self.mounting_reference.TYPE != 'ActiveHinge':
-            if self.mounting_reference.children[Orientation.WEST.value] is not None:
-                if self.mounting_reference.children[Orientation.WEST.value].TYPE != 'TouchSensor':
->>>>>>> f42a56f1
+                if type(self.mounting_reference.children[Orientation.WEST.value]) is not TouchSensorModule:
                     self.mounting_reference_stack.append(self.mounting_reference)
                     self.mounting_reference = \
                         self.mounting_reference.children[Orientation.WEST.value]
 
         elif symbol[self.index_symbol] == Alphabet.MOVE_RIGHT \
-<<<<<<< HEAD
-                and type(self.mounting_reference) != ActiveHingeModule:
+                and type(self.mounting_reference) is not ActiveHingeModule:
             if self.mounting_reference.children[Orientation.EAST.value] is not None:
-                if type(self.mounting_reference.children[Orientation.EAST.value]) != TouchSensorModule:
-=======
-                and self.mounting_reference.TYPE != 'ActiveHinge':
-            if self.mounting_reference.children[Orientation.EAST.value] is not None:
-                if self.mounting_reference.children[Orientation.EAST.value].TYPE != 'TouchSensor':
->>>>>>> f42a56f1
+                if type(self.mounting_reference.children[Orientation.EAST.value]) is not TouchSensorModule:
                     self.mounting_reference_stack.append(self.mounting_reference)
                     self.mounting_reference = \
                         self.mounting_reference.children[Orientation.EAST.value]
 
         elif (symbol[self.index_symbol] == Alphabet.MOVE_RIGHT \
               or symbol[self.index_symbol] == Alphabet.MOVE_LEFT) \
-<<<<<<< HEAD
-                and type(self.mounting_reference) == ActiveHingeModule \
-=======
-                and self.mounting_reference.TYPE == 'ActiveHinge' \
->>>>>>> f42a56f1
+                and type(self.mounting_reference) is ActiveHingeModule \
                 and self.mounting_reference.children[Orientation.NORTH.value] is not None:
             self.mounting_reference_stack.append(self.mounting_reference)
             self.mounting_reference = \
@@ -376,7 +302,6 @@
 
     def decode_brain_changing(self, symbol):
 
-<<<<<<< HEAD
         # if there is at least both one oscillator
         if len(self.outputs_stack) > 0:
 
@@ -422,57 +347,12 @@
                 if (self.outputs_stack[-1].id, self.outputs_stack[-1].id) not in self.edges.keys():
                     connection = Connection()
                     connection.src = self.outputs_stack[-1].id
-=======
-        if len(self.outputs_stack) > 0:
-
-            if symbol[self.index_symbol] == Alphabet.MUTATE_PER:
-                self.outputs_stack[0].params.period += float(symbol[self.index_params][0])
-                if self.outputs_stack[0].params.period > self.conf.oscillator_param_max:
-                    self.outputs_stack[0].params.period = self.conf.oscillator_param_max
-                if self.outputs_stack[0].params.period < self.conf.oscillator_param_min:
-                    self.outputs_stack[0].params.period = self.conf.oscillator_param_min
-
-            if symbol[self.index_symbol] == Alphabet.MUTATE_AMP:
-                self.outputs_stack[0].params.amplitude += float(symbol[self.index_params][0])
-                if self.outputs_stack[0].params.amplitude > self.conf.oscillator_param_max:
-                    self.outputs_stack[0].params.amplitude = self.conf.oscillator_param_max
-                if self.outputs_stack[0].params.amplitude < self.conf.oscillator_param_min:
-                    self.outputs_stack[0].params.amplitude = self.conf.oscillator_param_min
-
-            if symbol[self.index_symbol] == Alphabet.MUTATE_OFF:
-                self.outputs_stack[0].params.phase_offset += float(symbol[self.index_params][0])
-                if self.outputs_stack[0].params.phase_offset > self.conf.oscillator_param_max:
-                    self.outputs_stack[0].params.phase_offset = self.conf.oscillator_param_max
-                if self.outputs_stack[0].params.phase_offset < self.conf.oscillator_param_min:
-                    self.outputs_stack[0].params.phase_offset = self.conf.oscillator_param_min
-
-        if symbol[self.index_symbol] == Alphabet.MUTATE_EDGE:
-            if len(self.edges) > 0:
-                if (self.inputs_stack[0].id, self.outputs_stack[0].id) in self.edges.keys():
-                    self.edges[self.inputs_stack[0].id, self.outputs_stack[0].id].weight \
-                        += float(symbol[self.index_params][0])
-                    if self.edges[self.inputs_stack[0].id, self.outputs_stack[0].id].weight \
-                            > self.conf.weight_param_max:
-                        self.edges[self.inputs_stack[0].id, self.outputs_stack[0].id].weight \
-                            = self.conf.weight_param_max
-                    if self.edges[self.inputs_stack[0].id, self.outputs_stack[0].id].weight \
-                            < self.conf.weight_param_min:
-                        self.edges[self.inputs_stack[0].id, self.outputs_stack[0].id].weight \
-                            = self.conf.weight_param_min
-
-        if len(self.outputs_stack) > 0 and len(self.inputs_stack) > 0:
-            if symbol[self.index_symbol] == Alphabet.LOOP:
-                if (self.outputs_stack[0].id, self.outputs_stack[0].id) not in self.edges.keys():
-                    connection = Connection()
-                    connection.src = self.outputs_stack[0].id
->>>>>>> f42a56f1
                     connection.dst = connection.src
                     connection.weight = float(symbol[self.index_params][0])
                     self.edges[connection.src, connection.src] = connection
                     self.phenotype._brain.connections.append(connection)
 
             if symbol[self.index_symbol] == Alphabet.ADD_EDGE:
-<<<<<<< HEAD
                 if (self.inputs_stack[-1].id, self.outputs_stack[-1].id) not in self.edges.keys():
                     connection = Connection()
                     connection.src = self.inputs_stack[-1].id
@@ -486,20 +366,6 @@
     def decode_brain_moving(self, symbol):
 
         # if there is at least both one sensor and one oscillator
-=======
-                if (self.inputs_stack[0].id, self.outputs_stack[0].id) not in self.edges.keys():
-                    connection = Connection()
-                    connection.src = self.inputs_stack[0].id
-                    connection.dst = self.outputs_stack[0].id
-                    connection.weight = float(symbol[self.index_params][0])
-                    self.edges[connection.src, connection.dst] = connection
-                    self.phenotype._brain.connections.append(connection)
-                    self.inputs_stack[0].output_nodes.append( self.outputs_stack[0])
-                    self.outputs_stack[0].input_nodes.append(self.inputs_stack[0])
-
-    def decode_brain_moving(self, symbol):
-
->>>>>>> f42a56f1
         if len(self.outputs_stack) > 0 and len(self.inputs_stack) > 0:
 
             intermediate = int(float(symbol[self.index_params][0]))
@@ -507,7 +373,6 @@
 
             if symbol[self.index_symbol] == Alphabet.MOVE_REF_S:
 
-<<<<<<< HEAD
                 if len(self.inputs_stack[-1].output_nodes) < intermediate:
                     intermediate = len(self.inputs_stack[-1].output_nodes) - 1
                 else:
@@ -533,42 +398,10 @@
                     sibling = sibling - 1
 
                 self.outputs_stack[-1] = self.outputs_stack[-1].input_nodes[intermediate].output_nodes[sibling]
-=======
-                if len(self.inputs_stack[0].output_nodes) < intermediate:
-                    intermediate = len(self.inputs_stack[0].output_nodes) - 1
-                else:
-                    intermediate = intermediate - 1
-
-                if len(self.inputs_stack[0].output_nodes[intermediate].input_nodes) < sibling:
-                    sibling = len(self.inputs_stack[0].output_nodes[intermediate].input_nodes) - 1
-                else:
-                    sibling = sibling - 1
-
-                self.inputs_stack[0] = self.inputs_stack[0].output_nodes[intermediate].input_nodes[sibling]
-
-
-            if symbol[self.index_symbol] == Alphabet.MOVE_REF_O:
-
-                if len(self.outputs_stack[0].input_nodes) < intermediate:
-                    intermediate = len(self.outputs_stack[0].input_nodes) - 1
-                else:
-                    intermediate = intermediate - 1
-
-                if len(self.outputs_stack[0].input_nodes[intermediate].output_nodes) < sibling:
-                    sibling = len(self.outputs_stack[0].input_nodes[intermediate].output_nodes) - 1
-                else:
-                    sibling = sibling - 1
-
-                self.outputs_stack[0] = self.outputs_stack[0].input_nodes[intermediate].output_nodes[sibling]
->>>>>>> f42a56f1
 
     def get_color(self, new_module_type):
 
         rgb = []
-<<<<<<< HEAD
-=======
-
->>>>>>> f42a56f1
         if new_module_type == Alphabet.BLOCK:
             rgb = [0, 0, 1]
         if new_module_type == Alphabet.JOINT_HORIZONTAL:
@@ -580,10 +413,7 @@
         return rgb
 
     def get_slot(self, morph_mounting_container):
-<<<<<<< HEAD
-
-=======
->>>>>>> f42a56f1
+
         slot = None
         if morph_mounting_container == Alphabet.ADD_FRONT:
             slot = Orientation.NORTH
@@ -596,18 +426,12 @@
     def get_angle(self, new_module_type, parent):
         angle = 0
         if new_module_type == Alphabet.JOINT_VERTICAL:
-<<<<<<< HEAD
-            if parent.info['new_module_type'] == Alphabet.JOINT_VERTICAL:
-=======
-            if parent.TYPE == 'ActiveHinge' \
-                    and parent.orientation == 90:
->>>>>>> f42a56f1
+            if parent.info['new_module_type'] is Alphabet.JOINT_VERTICAL:
                 angle = 0
             else:
                 angle = 90
         else:
-<<<<<<< HEAD
-            if parent.info['new_module_type'] == Alphabet.JOINT_VERTICAL:
+            if parent.info['new_module_type'] is Alphabet.JOINT_VERTICAL:
                 angle = 270
         return angle
 
@@ -658,39 +482,18 @@
         mount = False
         if self.mounting_reference.children[slot] is None \
            and not (new_module_type == Alphabet.SENSOR
-                    and type(self.mounting_reference) == ActiveHingeModule):
+                    and type(self.mounting_reference) is ActiveHingeModule):
             mount = True
 
-        if type(self.mounting_reference) == CoreModule \
-=======
-            if parent.TYPE == 'ActiveHinge' \
-                    and parent.orientation == 90:
-                angle = 270
-        return angle
-
-    def new_module(self, slot, new_module_type, symbol):
-        mount = 'no'
-        if self.mounting_reference.children[slot] is None \
-           and not (new_module_type == Alphabet.SENSOR
-                    and self.mounting_reference.TYPE == 'ActiveHinge'):
-            mount = 'yes'
-
-        if self.mounting_reference.TYPE == 'CoreComponent' \
->>>>>>> f42a56f1
+        if type(self.mounting_reference) is CoreModule \
                 and self.mounting_reference.children[1] is not None \
                 and self.mounting_reference.children[2] is not None \
                 and self.mounting_reference.children[3] is not None \
                 and self.mounting_reference.children[0] is None:
             slot = 0
-<<<<<<< HEAD
             mount = True
 
         if mount:
-=======
-            mount = 'yes'
-
-        if mount == 'yes':
->>>>>>> f42a56f1
             if new_module_type == Alphabet.BLOCK:
                 module = BrickModule()
             if new_module_type == Alphabet.JOINT_VERTICAL \
@@ -699,24 +502,15 @@
             if new_module_type == Alphabet.SENSOR:
                 module = TouchSensorModule()
 
-<<<<<<< HEAD
             module.info = {}
             module.info['new_module_type'] = new_module_type
             module.orientation = self.get_angle(new_module_type,
                                                 self.mounting_reference)
             module.rgb = self.get_color(new_module_type)
-=======
-            module.orientation = self.get_angle(new_module_type,
-                                                self.mounting_reference)
-            module.rgb = self.get_color(new_module_type)
-            self.mounting_reference.children[slot] = module
-            self.morph_mounting_container = None
->>>>>>> f42a56f1
 
             if new_module_type != Alphabet.SENSOR:
                 self.quantity_modules += 1
                 module.id = 'module' + str(self.quantity_modules)
-<<<<<<< HEAD
                 intersection = self.check_intersection(self.mounting_reference, slot, module)
 
                 if not intersection:
@@ -733,18 +527,6 @@
                 self.mounting_reference.children[slot] = module
                 self.morph_mounting_container = None
                 module.id = self.mounting_reference.id+'s'+str(slot)
-=======
-                self.mounting_reference_stack.append(self.mounting_reference)
-                self.mounting_reference = module
-
-                self.phenotype.update_substrate(True)
-            else:
-                module.id = self.mounting_reference.id+'sensor-'+str(slot)
-
-            if new_module_type == Alphabet.SENSOR \
-               or new_module_type == Alphabet.JOINT_HORIZONTAL \
-               or new_module_type == Alphabet.JOINT_VERTICAL:
->>>>>>> f42a56f1
                 self.decode_brain_node(symbol, module.id)
 
     def decode_brain_node(self, symbol, part_id):
@@ -756,7 +538,6 @@
         node.part_id = part_id
 
         if symbol[self.index_symbol] == Alphabet.SENSOR:
-<<<<<<< HEAD
 
             node.layer = 'input'
             node.type = 'Input'
@@ -766,23 +547,12 @@
                 self.inputs_stack.append(node)
             else:
                 # if it is the first senor ever
-=======
-            node.layer = 'input'
-            node.type = 'Input'
-
-            if len(self.outputs_stack) == 0:
-                self.inputs_stack.append(node)
-            else:
->>>>>>> f42a56f1
                 if len(self.inputs_stack) > 0:
                     self.inputs_stack = [node]
                 else:
                     self.inputs_stack.append(node)
 
-<<<<<<< HEAD
                 # connects sensor to all oscillators in the stack
-=======
->>>>>>> f42a56f1
                 for output_node in range(0, len(self.outputs_stack)):
                     self.outputs_stack[output_node].input_nodes.append(node)
                     node.output_nodes.append(self.outputs_stack[output_node])
@@ -799,18 +569,9 @@
                     self.phenotype._brain.connections.append(connection)
                 self.outputs_stack = [self.outputs_stack[-1]]
 
-<<<<<<< HEAD
         if symbol[self.index_symbol] == Alphabet.JOINT_VERTICAL \
            or symbol[self.index_symbol] == Alphabet.JOINT_HORIZONTAL:
 
-=======
-            node2 = copy.copy(node)
-            node2.id = node.id + '-2'
-            self.phenotype._brain.nodes[node.id + '-2'] = node2
-
-        if symbol[self.index_symbol] == Alphabet.JOINT_VERTICAL \
-           or symbol[self.index_symbol] == Alphabet.JOINT_HORIZONTAL:
->>>>>>> f42a56f1
             node.layer = 'output'
             node.type = 'Oscillator'
 
@@ -821,26 +582,17 @@
             node.params = params
             self.phenotype._brain.params[node.id] = params
 
-<<<<<<< HEAD
             # stacks oscillator if there are no sensors yet
             if len(self.inputs_stack) == 0:
                 self.outputs_stack.append(node)
             else:
                 # if it is the first oscillator ever
-=======
-            if len(self.inputs_stack) == 0:
-                self.outputs_stack.append(node)
-            else:
->>>>>>> f42a56f1
                 if len(self.outputs_stack) > 0:
                     self.outputs_stack = [node]
                 else:
                     self.outputs_stack.append(node)
 
-<<<<<<< HEAD
                 # connects oscillator to all sensors in the stack
-=======
->>>>>>> f42a56f1
                 for input_node in range(0, len(self.inputs_stack)):
                     self.inputs_stack[input_node].output_nodes.append(node)
                     node.input_nodes.append(self.inputs_stack[input_node])
@@ -858,32 +610,9 @@
 
         self.phenotype._brain.nodes[node.id] = node
 
-<<<<<<< HEAD
     def add_imu_nodes(self):
         for p in range(1, 7):
             id = 'node-core'+str(p)
-=======
-        # print('----')
-        # print('>inputs')
-        # for i in self.inputs_stack:
-        #     print(i.id)
-        #     for j in i.output_nodes:
-        #         print(' o '+str(j.id))
-        # print('>outputs')
-        # for i in self.outputs_stack:
-        #     print(i.id)
-        #     for j in i.input_nodes:
-        #         print(' i'+str(j.id))
-        # print('>edges')
-        # for e in self.edges:
-        #     print(e)
-        #     print(str(self.edges[e].weight))
-
-
-    def add_imu_nodes(self):
-        for p in range(1, 7):
-            id = 'node-code'+str(p)
->>>>>>> f42a56f1
             node = Node()
             node.layer = 'input'
             node.type = 'Input'
@@ -891,29 +620,18 @@
             node.id = id
             self.phenotype._brain.nodes[id] = node
 
-<<<<<<< HEAD
     @staticmethod
     def build_symbol(symbol, conf):
         """
         Adds params for alphabet symbols (when it applies).
         :return:
         """
-=======
-    # adds params for symbols that need it
-    @staticmethod
-    def build_symbol(symbol, conf):
-
->>>>>>> f42a56f1
         index_symbol = 0
         index_params = 1
 
-        if symbol[index_symbol] == Alphabet.JOINT_HORIZONTAL \
-<<<<<<< HEAD
-           or symbol[index_symbol] == Alphabet.JOINT_VERTICAL:
-
-=======
-                or symbol[index_symbol] == Alphabet.JOINT_VERTICAL:
->>>>>>> f42a56f1
+        if symbol[index_symbol] is Alphabet.JOINT_HORIZONTAL \
+           or symbol[index_symbol] is Alphabet.JOINT_VERTICAL:
+
             symbol[index_params] = [random.uniform(conf.weight_min, conf.weight_max),
                                     random.uniform(conf.oscillator_param_min,
                                                    conf.oscillator_param_max),
@@ -922,37 +640,22 @@
                                     random.uniform(conf.oscillator_param_min,
                                                    conf.oscillator_param_max)]
 
-        if symbol[index_symbol] == Alphabet.SENSOR  \
-<<<<<<< HEAD
-           or symbol[index_symbol] == Alphabet.ADD_EDGE \
-           or symbol[index_symbol] == Alphabet.LOOP:
+        if symbol[index_symbol] is Alphabet.SENSOR  \
+           or symbol[index_symbol] is Alphabet.ADD_EDGE \
+           or symbol[index_symbol] is Alphabet.LOOP:
 
             symbol[index_params] = [random.uniform(conf.weight_min, conf.weight_max)]
 
-        if symbol[index_symbol] == Alphabet.MUTATE_EDGE \
-           or symbol[index_symbol] == Alphabet.MUTATE_AMP \
-           or symbol[index_symbol] == Alphabet.MUTATE_PER \
-           or symbol[index_symbol] == Alphabet.MUTATE_OFF:
+        if symbol[index_symbol] is Alphabet.MUTATE_EDGE \
+           or symbol[index_symbol] is Alphabet.MUTATE_AMP \
+           or symbol[index_symbol] is Alphabet.MUTATE_PER \
+           or symbol[index_symbol] is Alphabet.MUTATE_OFF:
 
                 symbol[index_params] = [random.normalvariate(0, 1)]
 
-        if symbol[index_symbol] == Alphabet.MOVE_REF_S \
-           or symbol[index_symbol] == Alphabet.MOVE_REF_O:
-
-=======
-                or symbol[index_symbol] == Alphabet.ADD_EDGE \
-                or symbol[index_symbol] == Alphabet.LOOP:
-            symbol[index_params] = [random.uniform(conf.weight_min, conf.weight_max)]
-
-        if symbol[index_symbol] == Alphabet.MUTATE_EDGE \
-            or symbol[index_symbol] == Alphabet.MUTATE_AMP \
-            or symbol[index_symbol] == Alphabet.MUTATE_PER \
-            or symbol[index_symbol] == Alphabet.MUTATE_OFF:
-                symbol[index_params] = [random.normalvariate(0, 1)]
-
-        if symbol[index_symbol] == Alphabet.MOVE_REF_S \
-                or symbol[index_symbol] == Alphabet.MOVE_REF_O:
->>>>>>> f42a56f1
+        if symbol[index_symbol] is Alphabet.MOVE_REF_S \
+           or symbol[index_symbol] is Alphabet.MOVE_REF_O:
+
             intermediate_temp = random.normalvariate(0, 1)
             final_temp = random.normalvariate(0, 1)
             symbol[index_params] = [math.ceil(math.sqrt(math.pow(intermediate_temp, 2))),
