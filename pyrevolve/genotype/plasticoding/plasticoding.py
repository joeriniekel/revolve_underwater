# no mother classes have been defined yet! not sure how to separate the the filed in folders...

from enum import Enum
from pyrevolve.genotype import Genotype
from pyrevolve.revolve_bot import RevolveBot
from pyrevolve.revolve_bot.revolve_module import Orientation
from pyrevolve.revolve_bot.revolve_module import CoreModule
from pyrevolve.revolve_bot.revolve_module import ActiveHingeModule
from pyrevolve.revolve_bot.revolve_module import BrickModule
from pyrevolve.revolve_bot.revolve_module import TouchSensorModule
<<<<<<< HEAD
from pyrevolve.revolve_bot.brain.brain_nn import BrainNN
=======
from pyrevolve.revolve_bot.brain import BrainNN
>>>>>>> e9d25a50
from pyrevolve.revolve_bot.brain.brain_nn import Node
from pyrevolve.revolve_bot.brain.brain_nn import Connection
from pyrevolve.revolve_bot.brain.brain_nn import Params
import random
import math
import copy

class Alphabet(Enum):

    # Modules
    CORE_COMPONENT = 'C'
    JOINT_HORIZONTAL = 'AJ1'
    JOINT_VERTICAL = 'AJ2'
    BLOCK = 'B'
    SENSOR = 'ST'

    # MorphologyMountingCommands
    ADD_RIGHT = 'addr'
    ADD_FRONT = 'addf'
    ADD_LEFT = 'addl'

    # MorphologyMovingCommands
    MOVE_RIGHT = 'mover'
    MOVE_FRONT = 'movef'
    MOVE_LEFT = 'movel'
    MOVE_BACK = 'moveb'

    # ControllerChangingCommands
    ADD_EDGE = 'brainedge'
    MUTATE_EDGE = 'brainperturb'
    LOOP = 'brainloop'
    MUTATE_AMP = 'brainampperturb'
    MUTATE_PER = 'brainperperturb'
    MUTATE_OFF = 'brainoffperturb'

    # ControllerMovingCommands
    MOVE_REF_S = 'brainmoveFTS'
    MOVE_REF_O = 'brainmoveTTS'

    @staticmethod
    def modules():
        return [
            [Alphabet.CORE_COMPONENT, []],
            [Alphabet.JOINT_HORIZONTAL, []],
            [Alphabet.JOINT_VERTICAL, []],
            [Alphabet.BLOCK, []],
            [Alphabet.SENSOR, []],
        ]

    @staticmethod
    def morphology_mounting_commands():
        return [
            [Alphabet.ADD_RIGHT, []],
            [Alphabet.ADD_FRONT, []],
            [Alphabet.ADD_LEFT, []]
        ]

    @staticmethod
    def morphology_moving_commands():
        return [
            [Alphabet.MOVE_RIGHT, []],
            [Alphabet.MOVE_FRONT, []],
            [Alphabet.MOVE_LEFT, []],
            [Alphabet.MOVE_BACK, []]
        ]

    @staticmethod
    def controller_changing_commands():
        return [
            [Alphabet.ADD_EDGE, []],
            [Alphabet.MUTATE_EDGE, []],
            [Alphabet.LOOP, []],
            [Alphabet.MUTATE_AMP, []],
            [Alphabet.MUTATE_PER, []],
            [Alphabet.MUTATE_OFF, []]
        ]

    @staticmethod
    def controller_moving_commands():
        return [
            [Alphabet.MOVE_REF_S, []],
            [Alphabet.MOVE_REF_O, []]
        ]


class Plasticoding(Genotype):
    """
    L-system genotypic representation, enhanced with epigenetic capabilities for phenotypic plasticity, through Genetic Programming.
    """

    def __init__(self, conf):
        """
        :param conf:
        :type conf: PlasticodingConfig
        """
        self.conf = conf
        self.id = None
        self.grammar = {}
        self.intermediate_phenotype = None
        self.phenotype = None
        self.morph_mounting_container = None
        self.mounting_reference = None
        self.mounting_reference_stack = []
        self.quantity_modules = 0
        self.quantity_nodes = 0
        self.index_symbol = 0
        self.index_params = 1
        self.inputs_stack = []
        self.outputs_stack = []
        self.edges = {}
<<<<<<< HEAD

    def clone(self):
        return copy.deepcopy(self)
=======
        self.substrate_coordinates_all = {(0, 0): 'module0'}
>>>>>>> e9d25a50

    def load_genotype(self, genotype_path):
        with open(genotype_path+str(self.id)+'.txt') as f:
            lines = f.readlines()

        for line in lines:
            line_array = line.split(' ')
            repleceable_symbol = Alphabet(line_array[0])
            self.grammar[repleceable_symbol] = []
            rule = line_array[1:len(line_array)-1]
            for symbol_array in rule:
                symbol_array = symbol_array.split('_')
                symbol = Alphabet(symbol_array[0])
                if len(symbol_array) > 1:
                    params = symbol_array[1].split('|')
                else:
                    params = []
                self.grammar[repleceable_symbol].append([symbol, params])

<<<<<<< HEAD
    def develop(self, id_genotype=None):
        self.early_development()
        self.late_development(id_genotype)
        return self.phenotype
=======
    def load_and_develop(self, new_genotype, genotype_path='', id_genotype=None):

        if new_genotype == 'new':
            self.grammar = self.conf.initialization_genome(self.conf)
        else:
            self.id = id_genotype
            self.load_genotype(genotype_path)

        self.phenotype = self.develop()
        self.export_phenotype_files()

    def export_phenotype_files(self):
        # change path later as parameter!!!!
        path = 'karine_exps'
        self.phenotype.render2d('experiments/'+path+'/body_'+str(self.id)+'.png')
        self.phenotype.render_brain('experiments/'+path+'/brain_' + str(self.id))
        self.phenotype.save_file('experiments/'+path+'/'+str(self.id)+'.yaml')

    def develop(self):
        self.early_development()
        phenotype = self.late_development()
        return phenotype
>>>>>>> e9d25a50

    def early_development(self):

        self.intermediate_phenotype = [[self.conf.axiom_w, []]]

<<<<<<< HEAD
        for i in range(0,self.conf.i_iterations):
=======
        for i in range(0, self.conf.i_iterations):
>>>>>>> e9d25a50

            position = 0
            for aux_index in range(0, len(self.intermediate_phenotype)):

                symbol = self.intermediate_phenotype[position]
                if [symbol[self.index_symbol], []] in Alphabet.modules():
                    # removes symbol
                    self.intermediate_phenotype.pop(position)
                    # replaces by its production rule
                    for ii in range(0, len(self.grammar[symbol[self.index_symbol]])):
                        self.intermediate_phenotype.insert(position+ii,
                                                           self.grammar[symbol[self.index_symbol]][ii])
                    position = position+ii+1
                else:
                    position = position + 1
<<<<<<< HEAD

    def late_development(self, id_genotype):

        self.phenotype = RevolveBot()
        self.phenotype._brain = BrainNN()
        self.add_imu_nodes()
        block_body_growth = False

        for symbol in self.intermediate_phenotype:

            if symbol[self.index_symbol] == Alphabet.CORE_COMPONENT:
                module = CoreModule()
                self.phenotype._body = module
                module.id = 'module'+str(self.quantity_modules)
                module.orientation = 0
                module.rgb = [1, 1, 0]
                self.mounting_reference = module

            if [symbol[self.index_symbol], []] in Alphabet.morphology_mounting_commands():
                self.morph_mounting_container = symbol[self.index_symbol]

            if [symbol[self.index_symbol], []] in Alphabet.modules() \
                and symbol[self.index_symbol] != Alphabet.CORE_COMPONENT \
                and self.morph_mounting_container is not None:

                if self.mounting_reference.TYPE == 'CoreComponent' \
                   or self.mounting_reference.TYPE == 'FixedBrick':
                    slot = self.get_slot(self.morph_mounting_container).value
                if self.mounting_reference.TYPE == 'ActiveHinge':
                    slot = Orientation.NORTH.value

                if self.quantity_modules < self.conf.max_structural_modules-1:
                    if not block_body_growth:
                        try:
                            self.new_module(slot,
                                            symbol[self.index_symbol],
                                            symbol)
                        except RevolveBot.ItersectionCollisionException as e:
                            self.mounting_reference_stack[-1].children[slot] = None
                            block_body_growth = True

            if [symbol[self.index_symbol], []] in Alphabet.morphology_moving_commands():
                self.move_in_body(symbol)

            if [symbol[self.index_symbol], []] in Alphabet.controller_changing_commands():
                self.decode_brain_changing(symbol)

            if [symbol[self.index_symbol], []] in Alphabet.controller_moving_commands():
                self.decode_brain_moving(symbol)

        # self.phenotype.render2d('experiments/karine_exps/'+str(id_genotype)+'.png')
        # self.phenotype.save_file('experiments/karine_exps/'+str(id_genotype)+'.yaml')

    def move_in_body(self, symbol):

        if symbol[self.index_symbol] == Alphabet.MOVE_BACK \
                and len(self.mounting_reference_stack) > 0:
            self.mounting_reference = self.mounting_reference_stack[-1]
            self.mounting_reference_stack.pop()

        elif symbol[self.index_symbol] == Alphabet.MOVE_FRONT \
                and self.mounting_reference.children[Orientation.NORTH.value] is not None:
            if self.mounting_reference.children[Orientation.NORTH.value].TYPE != 'TouchSensor':
                self.mounting_reference_stack.append(self.mounting_reference)
                self.mounting_reference = \
                    self.mounting_reference.children[Orientation.NORTH.value]

        elif symbol[self.index_symbol] == Alphabet.MOVE_LEFT \
                and self.mounting_reference.TYPE != 'ActiveHinge':
            if self.mounting_reference.children[Orientation.WEST.value] is not None:
                if self.mounting_reference.children[Orientation.WEST.value].TYPE != 'TouchSensor':
                    self.mounting_reference_stack.append(self.mounting_reference)
                    self.mounting_reference = \
                        self.mounting_reference.children[Orientation.WEST.value]

        elif symbol[self.index_symbol] == Alphabet.MOVE_RIGHT \
                and self.mounting_reference.TYPE != 'ActiveHinge':
            if self.mounting_reference.children[Orientation.EAST.value] is not None:
                if self.mounting_reference.children[Orientation.EAST.value].TYPE != 'TouchSensor':
                    self.mounting_reference_stack.append(self.mounting_reference)
                    self.mounting_reference = \
                        self.mounting_reference.children[Orientation.EAST.value]

        elif (symbol[self.index_symbol] == Alphabet.MOVE_RIGHT \
              or symbol[self.index_symbol] == Alphabet.MOVE_LEFT) \
                and self.mounting_reference.TYPE == 'ActiveHinge' \
                and self.mounting_reference.children[Orientation.NORTH.value] is not None:
            self.mounting_reference_stack.append(self.mounting_reference)
            self.mounting_reference = \
                self.mounting_reference.children[Orientation.NORTH.value]

    def decode_brain_changing(self, symbol):

        if len(self.outputs_stack) > 0:

            if symbol[self.index_symbol] == Alphabet.MUTATE_PER:
                self.outputs_stack[0].params.period += float(symbol[self.index_params][0])
                if self.outputs_stack[0].params.period > self.conf.oscillator_param_max:
                    self.outputs_stack[0].params.period = self.conf.oscillator_param_max
                if self.outputs_stack[0].params.period < self.conf.oscillator_param_min:
                    self.outputs_stack[0].params.period = self.conf.oscillator_param_min

            if symbol[self.index_symbol] == Alphabet.MUTATE_AMP:
                self.outputs_stack[0].params.amplitude += float(symbol[self.index_params][0])
                if self.outputs_stack[0].params.amplitude > self.conf.oscillator_param_max:
                    self.outputs_stack[0].params.amplitude = self.conf.oscillator_param_max
                if self.outputs_stack[0].params.amplitude < self.conf.oscillator_param_min:
                    self.outputs_stack[0].params.amplitude = self.conf.oscillator_param_min

            if symbol[self.index_symbol] == Alphabet.MUTATE_OFF:
                self.outputs_stack[0].params.phase_offset += float(symbol[self.index_params][0])
                if self.outputs_stack[0].params.phase_offset > self.conf.oscillator_param_max:
                    self.outputs_stack[0].params.phase_offset = self.conf.oscillator_param_max
                if self.outputs_stack[0].params.phase_offset < self.conf.oscillator_param_min:
                    self.outputs_stack[0].params.phase_offset = self.conf.oscillator_param_min

        if symbol[self.index_symbol] == Alphabet.MUTATE_EDGE:
            if len(self.edges) > 0:
                if (self.inputs_stack[0].id, self.outputs_stack[0].id) in self.edges.keys():
                    self.edges[self.inputs_stack[0].id, self.outputs_stack[0].id].weight \
                        += float(symbol[self.index_params][0])
                    if self.edges[self.inputs_stack[0].id, self.outputs_stack[0].id].weight \
                            > self.conf.weight_param_max:
                        self.edges[self.inputs_stack[0].id, self.outputs_stack[0].id].weight \
                            = self.conf.weight_param_max
                    if self.edges[self.inputs_stack[0].id, self.outputs_stack[0].id].weight \
                            < self.conf.weight_param_min:
                        self.edges[self.inputs_stack[0].id, self.outputs_stack[0].id].weight \
                            = self.conf.weight_param_min

        if len(self.outputs_stack) > 0 and len(self.inputs_stack) > 0:
            if symbol[self.index_symbol] == Alphabet.LOOP:
                if (self.outputs_stack[0].id, self.outputs_stack[0].id) not in self.edges.keys():
                    connection = Connection()
                    connection.src = self.outputs_stack[0].id
                    connection.dst = connection.src
                    connection.weight = float(symbol[self.index_params][0])
                    self.edges[connection.src, connection.src] = connection
                    self.phenotype._brain.connections.append(connection)

            if symbol[self.index_symbol] == Alphabet.ADD_EDGE:
                if (self.inputs_stack[0].id, self.outputs_stack[0].id) not in self.edges.keys():
                    connection = Connection()
                    connection.src = self.inputs_stack[0].id
                    connection.dst = self.outputs_stack[0].id
                    connection.weight = float(symbol[self.index_params][0])
                    self.edges[connection.src, connection.dst] = connection
                    self.phenotype._brain.connections.append(connection)
                    self.inputs_stack[0].output_nodes.append( self.outputs_stack[0])
                    self.outputs_stack[0].input_nodes.append(self.inputs_stack[0])

    def decode_brain_moving(self, symbol):

        if len(self.outputs_stack) > 0 and len(self.inputs_stack) > 0:

            intermediate = int(float(symbol[self.index_params][0]))
            sibling = int(float(symbol[self.index_params][1]))

            if symbol[self.index_symbol] == Alphabet.MOVE_REF_S:

                if len(self.inputs_stack[0].output_nodes) < intermediate:
                    intermediate = len(self.inputs_stack[0].output_nodes) - 1
                else:
                    intermediate = intermediate - 1

                if len(self.inputs_stack[0].output_nodes[intermediate].input_nodes) < sibling:
                    sibling = len(self.inputs_stack[0].output_nodes[intermediate].input_nodes) - 1
                else:
                    sibling = sibling - 1

                self.inputs_stack[0] = self.inputs_stack[0].output_nodes[intermediate].input_nodes[sibling]


            if symbol[self.index_symbol] == Alphabet.MOVE_REF_O:

                if len(self.outputs_stack[0].input_nodes) < intermediate:
                    intermediate = len(self.outputs_stack[0].input_nodes) - 1
                else:
                    intermediate = intermediate - 1

                if len(self.outputs_stack[0].input_nodes[intermediate].output_nodes) < sibling:
                    sibling = len(self.outputs_stack[0].input_nodes[intermediate].output_nodes) - 1
                else:
                    sibling = sibling - 1

                self.outputs_stack[0] = self.outputs_stack[0].input_nodes[intermediate].output_nodes[sibling]

    def get_color(self, new_module_type):

        rgb = []

        if new_module_type == Alphabet.BLOCK:
            rgb = [0, 0, 1]
        if new_module_type == Alphabet.JOINT_HORIZONTAL:
            rgb = [1, 0.08, 0.58]
        if new_module_type == Alphabet.JOINT_VERTICAL:
            rgb = [0.7, 0, 0]
        if new_module_type == Alphabet.SENSOR:
            rgb = [0.7, 0.7, 0.7]
        return rgb

    def get_slot(self, morph_mounting_container):
        slot = None
        if morph_mounting_container == Alphabet.ADD_FRONT:
            slot = Orientation.NORTH
        if morph_mounting_container == Alphabet.ADD_LEFT:
            slot = Orientation.WEST
        if morph_mounting_container == Alphabet.ADD_RIGHT:
            slot = Orientation.EAST
        return slot

    def get_angle(self, new_module_type, parent):
        angle = 0
        if new_module_type == Alphabet.JOINT_VERTICAL:
            if parent.TYPE == 'ActiveHinge' \
                    and parent.orientation == 90:
                angle = 0
            else:
                angle = 90
        else:
            if parent.TYPE == 'ActiveHinge' \
                    and parent.orientation == 90:
                angle = 270
        return angle

    def new_module(self, slot, new_module_type, symbol):
        mount = 'no'
        if self.mounting_reference.children[slot] is None \
           and not (new_module_type == Alphabet.SENSOR
                    and self.mounting_reference.TYPE == 'ActiveHinge'):
            mount = 'yes'

        if self.mounting_reference.TYPE == 'CoreComponent' \
                and self.mounting_reference.children[1] is not None \
                and self.mounting_reference.children[2] is not None \
                and self.mounting_reference.children[3] is not None \
                and self.mounting_reference.children[0] is None:
            slot = 0
            mount = 'yes'

        if mount == 'yes':
            if new_module_type == Alphabet.BLOCK:
                module = BrickModule()
            if new_module_type == Alphabet.JOINT_VERTICAL \
                    or new_module_type == Alphabet.JOINT_HORIZONTAL:
                module = ActiveHingeModule()
            if new_module_type == Alphabet.SENSOR:
                module = TouchSensorModule()

            module.orientation = self.get_angle(new_module_type,
                                                self.mounting_reference)
            module.rgb = self.get_color(new_module_type)
            self.mounting_reference.children[slot] = module
            self.morph_mounting_container = None

            if new_module_type != Alphabet.SENSOR:
                self.quantity_modules += 1
                module.id = 'module' + str(self.quantity_modules)
                self.mounting_reference_stack.append(self.mounting_reference)
                self.mounting_reference = module

                self.phenotype.update_substrate(True)
            else:
                module.id = self.mounting_reference.id+'sensor-'+str(slot)

            if new_module_type == Alphabet.SENSOR \
               or new_module_type == Alphabet.JOINT_HORIZONTAL \
               or new_module_type == Alphabet.JOINT_VERTICAL:
                self.decode_brain_node(symbol, module.id)

    def decode_brain_node(self, symbol, part_id):

        self.quantity_nodes += 1
        node = NodeExtended()
        node.id = 'node'+str(self.quantity_nodes)
        node.weight = float(symbol[self.index_params][0])
        node.part_id = part_id

        if symbol[self.index_symbol] == Alphabet.SENSOR:
            node.layer = 'input'
            node.type = 'Input'

            if len(self.outputs_stack) == 0:
                self.inputs_stack.append(node)
            else:
                if len(self.inputs_stack) > 0:
                    self.inputs_stack = [node]
                else:
                    self.inputs_stack.append(node)

                for output_node in range(0, len(self.outputs_stack)):
                    self.outputs_stack[output_node].input_nodes.append(node)
                    node.output_nodes.append(self.outputs_stack[output_node])

                    connection = Connection()
                    connection.src = node.id
                    connection.dst = self.outputs_stack[output_node].id

                    if output_node == len(self.outputs_stack)-1:
                        connection.weight = node.weight
                    else:
                        connection.weight = float(self.outputs_stack[output_node].weight)
                    self.edges[connection.src, connection.dst] = connection
                    self.phenotype._brain.connections.append(connection)
                self.outputs_stack = [self.outputs_stack[-1]]

            node2 = copy.copy(node)
            node2.id = node.id + '-2'
            self.phenotype._brain.nodes[node.id + '-2'] = node2

        if symbol[self.index_symbol] == Alphabet.JOINT_VERTICAL \
           or symbol[self.index_symbol] == Alphabet.JOINT_HORIZONTAL:
            node.layer = 'output'
            node.type = 'Oscillator'

            params = Params()
            params.period = float(symbol[self.index_params][1])
            params.phase_offset = float(symbol[self.index_params][2])
            params.amplitude = float(symbol[self.index_params][3])
            node.params = params
            self.phenotype._brain.params[node.id] = params

            if len(self.inputs_stack) == 0:
                self.outputs_stack.append(node)
            else:
                if len(self.outputs_stack) > 0:
                    self.outputs_stack = [node]
                else:
                    self.outputs_stack.append(node)

                for input_node in range(0, len(self.inputs_stack)):
                    self.inputs_stack[input_node].output_nodes.append(node)
                    node.input_nodes.append(self.inputs_stack[input_node])

                    connection = Connection()
                    connection.src = self.inputs_stack[input_node].id
                    connection.dst = node.id
                    if input_node == len(self.inputs_stack)-1:
                        connection.weight = node.weight
                    else:
                        connection.weight = float(self.inputs_stack[input_node].weight)
                    self.edges[connection.src, connection.dst] = connection
                    self.phenotype._brain.connections.append(connection)
                self.inputs_stack = [self.inputs_stack[-1]]

        self.phenotype._brain.nodes[node.id] = node

        # print('----')
        # print('>inputs')
        # for i in self.inputs_stack:
        #     print(i.id)
        #     for j in i.output_nodes:
        #         print(' o '+str(j.id))
        # print('>outputs')
        # for i in self.outputs_stack:
        #     print(i.id)
        #     for j in i.input_nodes:
        #         print(' i'+str(j.id))
        # print('>edges')
        # for e in self.edges:
        #     print(e)
        #     print(str(self.edges[e].weight))


    def add_imu_nodes(self):
        for p in range(1, 7):
            id = 'node-code'+str(p)
            node = Node()
            node.layer = 'input'
            node.type = 'Input'
            node.part_id = 'module0'
            node.id = id
            self.phenotype._brain.nodes[id] = node

    # adds params for symbols that need it
    @staticmethod
    def build_symbol(symbol, conf):

=======

    def late_development(self):

        self.phenotype = RevolveBot()
        self.phenotype._id = self.id
        self.phenotype._brain = BrainNN()
        self.add_imu_nodes()

        for symbol in self.intermediate_phenotype:

            if symbol[self.index_symbol] == Alphabet.CORE_COMPONENT:
                module = CoreModule()
                self.phenotype._body = module
                module.id = 'module'+str(self.quantity_modules)
                module.info = {'orientation': Orientation.NORTH,
                               'new_module_type': Alphabet.CORE_COMPONENT}
                module.orientation = 0
                module.rgb = [1, 1, 0]
                self.mounting_reference = module

            if [symbol[self.index_symbol], []] in Alphabet.morphology_mounting_commands():
                self.morph_mounting_container = symbol[self.index_symbol]

            if [symbol[self.index_symbol], []] in Alphabet.modules() \
                and symbol[self.index_symbol] != Alphabet.CORE_COMPONENT \
                and self.morph_mounting_container is not None:

                if type(self.mounting_reference) == CoreModule \
                   or type(self.mounting_reference) == BrickModule:
                    slot = self.get_slot(self.morph_mounting_container).value
                if type(self.mounting_reference) == ActiveHingeModule:
                    slot = Orientation.NORTH.value

                if self.quantity_modules < self.conf.max_structural_modules-1:
                    self.new_module(slot,
                                    symbol[self.index_symbol],
                                    symbol)

            if [symbol[self.index_symbol], []] in Alphabet.morphology_moving_commands():
                self.move_in_body(symbol)

            if [symbol[self.index_symbol], []] in Alphabet.controller_changing_commands():
                self.decode_brain_changing(symbol)

            if [symbol[self.index_symbol], []] in Alphabet.controller_moving_commands():
                self.decode_brain_moving(symbol)

        return self.phenotype

    def move_in_body(self, symbol):

        if symbol[self.index_symbol] == Alphabet.MOVE_BACK \
                and len(self.mounting_reference_stack) > 0:
            self.mounting_reference = self.mounting_reference_stack[-1]
            self.mounting_reference_stack.pop()

        elif symbol[self.index_symbol] == Alphabet.MOVE_FRONT \
                and self.mounting_reference.children[Orientation.NORTH.value] is not None:
            if type(self.mounting_reference.children[Orientation.NORTH.value]) != TouchSensorModule:
                self.mounting_reference_stack.append(self.mounting_reference)
                self.mounting_reference = \
                    self.mounting_reference.children[Orientation.NORTH.value]

        elif symbol[self.index_symbol] == Alphabet.MOVE_LEFT \
                and type(self.mounting_reference)!= ActiveHingeModule:
            if self.mounting_reference.children[Orientation.WEST.value] is not None:
                if type(self.mounting_reference.children[Orientation.WEST.value]) != TouchSensorModule:
                    self.mounting_reference_stack.append(self.mounting_reference)
                    self.mounting_reference = \
                        self.mounting_reference.children[Orientation.WEST.value]

        elif symbol[self.index_symbol] == Alphabet.MOVE_RIGHT \
                and type(self.mounting_reference) != ActiveHingeModule:
            if self.mounting_reference.children[Orientation.EAST.value] is not None:
                if type(self.mounting_reference.children[Orientation.EAST.value]) != TouchSensorModule:
                    self.mounting_reference_stack.append(self.mounting_reference)
                    self.mounting_reference = \
                        self.mounting_reference.children[Orientation.EAST.value]

        elif (symbol[self.index_symbol] == Alphabet.MOVE_RIGHT \
              or symbol[self.index_symbol] == Alphabet.MOVE_LEFT) \
                and type(self.mounting_reference) == ActiveHingeModule \
                and self.mounting_reference.children[Orientation.NORTH.value] is not None:
            self.mounting_reference_stack.append(self.mounting_reference)
            self.mounting_reference = \
                self.mounting_reference.children[Orientation.NORTH.value]

    def decode_brain_changing(self, symbol):

        # if there is at least both one oscillator
        if len(self.outputs_stack) > 0:

            if symbol[self.index_symbol] == Alphabet.MUTATE_PER:
                self.outputs_stack[-1].params.period += float(symbol[self.index_params][0])
                if self.outputs_stack[-1].params.period > self.conf.oscillator_param_max:
                    self.outputs_stack[-1].params.period = self.conf.oscillator_param_max
                if self.outputs_stack[-1].params.period < self.conf.oscillator_param_min:
                    self.outputs_stack[-1].params.period = self.conf.oscillator_param_min

            if symbol[self.index_symbol] == Alphabet.MUTATE_AMP:
                self.outputs_stack[-1].params.amplitude += float(symbol[self.index_params][0])
                if self.outputs_stack[-1].params.amplitude > self.conf.oscillator_param_max:
                    self.outputs_stack[-1].params.amplitude = self.conf.oscillator_param_max
                if self.outputs_stack[-1].params.amplitude < self.conf.oscillator_param_min:
                    self.outputs_stack[-1].params.amplitude = self.conf.oscillator_param_min

            if symbol[self.index_symbol] == Alphabet.MUTATE_OFF:
                self.outputs_stack[-1].params.phase_offset += float(symbol[self.index_params][0])
                if self.outputs_stack[-1].params.phase_offset > self.conf.oscillator_param_max:
                    self.outputs_stack[-1].params.phase_offset = self.conf.oscillator_param_max
                if self.outputs_stack[-1].params.phase_offset < self.conf.oscillator_param_min:
                    self.outputs_stack[-1].params.phase_offset = self.conf.oscillator_param_min

        if symbol[self.index_symbol] == Alphabet.MUTATE_EDGE:
            if len(self.edges) > 0:
                if (self.inputs_stack[-1].id, self.outputs_stack[-1].id) in self.edges.keys():
                    self.edges[self.inputs_stack[-1].id, self.outputs_stack[-1].id].weight \
                        += float(symbol[self.index_params][0])
                    if self.edges[self.inputs_stack[-1].id, self.outputs_stack[-1].id].weight \
                            > self.conf.weight_param_max:
                        self.edges[self.inputs_stack[-1].id, self.outputs_stack[-1].id].weight \
                            = self.conf.weight_param_max
                    if self.edges[self.inputs_stack[-1].id, self.outputs_stack[-1].id].weight \
                            < self.conf.weight_param_min:
                        self.edges[self.inputs_stack[-1].id, self.outputs_stack[-1].id].weight \
                            = self.conf.weight_param_min

        # if there is at least both one sensor and one oscillator
        if len(self.outputs_stack) > 0 and len(self.inputs_stack) > 0:
            if symbol[self.index_symbol] == Alphabet.LOOP:

                if (self.outputs_stack[-1].id, self.outputs_stack[-1].id) not in self.edges.keys():
                    connection = Connection()
                    connection.src = self.outputs_stack[-1].id
                    connection.dst = connection.src
                    connection.weight = float(symbol[self.index_params][0])
                    self.edges[connection.src, connection.src] = connection
                    self.phenotype._brain.connections.append(connection)

            if symbol[self.index_symbol] == Alphabet.ADD_EDGE:
                if (self.inputs_stack[-1].id, self.outputs_stack[-1].id) not in self.edges.keys():
                    connection = Connection()
                    connection.src = self.inputs_stack[-1].id
                    connection.dst = self.outputs_stack[-1].id
                    connection.weight = float(symbol[self.index_params][0])
                    self.edges[connection.src, connection.dst] = connection
                    self.phenotype._brain.connections.append(connection)
                    self.inputs_stack[-1].output_nodes.append(self.outputs_stack[-1])
                    self.outputs_stack[-1].input_nodes.append(self.inputs_stack[-1])

    def decode_brain_moving(self, symbol):

        # if there is at least both one sensor and one oscillator
        if len(self.outputs_stack) > 0 and len(self.inputs_stack) > 0:

            intermediate = int(float(symbol[self.index_params][0]))
            sibling = int(float(symbol[self.index_params][1]))

            if symbol[self.index_symbol] == Alphabet.MOVE_REF_S:

                if len(self.inputs_stack[-1].output_nodes) < intermediate:
                    intermediate = len(self.inputs_stack[-1].output_nodes) - 1
                else:
                    intermediate = intermediate - 1

                if len(self.inputs_stack[-1].output_nodes[intermediate].input_nodes) < sibling:
                    sibling = len(self.inputs_stack[-1].output_nodes[intermediate].input_nodes) - 1
                else:
                    sibling = sibling - 1

                self.inputs_stack[-1] = self.inputs_stack[-1].output_nodes[intermediate].input_nodes[sibling]

            if symbol[self.index_symbol] == Alphabet.MOVE_REF_O:

                if len(self.outputs_stack[-1].input_nodes) < intermediate:
                    intermediate = len(self.outputs_stack[-1].input_nodes) - 1
                else:
                    intermediate = intermediate - 1

                if len(self.outputs_stack[-1].input_nodes[intermediate].output_nodes) < sibling:
                    sibling = len(self.outputs_stack[-1].input_nodes[intermediate].output_nodes) - 1
                else:
                    sibling = sibling - 1

                self.outputs_stack[-1] = self.outputs_stack[-1].input_nodes[intermediate].output_nodes[sibling]

    def get_color(self, new_module_type):

        rgb = []
        if new_module_type == Alphabet.BLOCK:
            rgb = [0, 0, 1]
        if new_module_type == Alphabet.JOINT_HORIZONTAL:
            rgb = [1, 0.08, 0.58]
        if new_module_type == Alphabet.JOINT_VERTICAL:
            rgb = [0.7, 0, 0]
        if new_module_type == Alphabet.SENSOR:
            rgb = [0.7, 0.7, 0.7]
        return rgb

    def get_slot(self, morph_mounting_container):

        slot = None
        if morph_mounting_container == Alphabet.ADD_FRONT:
            slot = Orientation.NORTH
        if morph_mounting_container == Alphabet.ADD_LEFT:
            slot = Orientation.WEST
        if morph_mounting_container == Alphabet.ADD_RIGHT:
            slot = Orientation.EAST
        return slot

    def get_angle(self, new_module_type, parent):
        angle = 0
        if new_module_type == Alphabet.JOINT_VERTICAL:
            if parent.info['new_module_type'] == Alphabet.JOINT_VERTICAL:
                angle = 0
            else:
                angle = 90
        else:
            if parent.info['new_module_type'] == Alphabet.JOINT_VERTICAL:
                angle = 270
        return angle

    def check_intersection(self, parent, slot, module):
        """
        Update coordinates of module
        :return:
        """
        dic = {Orientation.NORTH.value: 0,
               Orientation.WEST.value: 1,
               Orientation.SOUTH.value: 2,
               Orientation.EAST.value: 3}

        inverse_dic = {0: Orientation.NORTH.value,
                       1: Orientation.WEST.value,
                       2: Orientation.SOUTH.value,
                       3: Orientation.EAST.value}

        direction = dic[parent.info['orientation'].value] + dic[slot]
        if direction >= len(dic):
            direction = direction - len(dic)

        new_direction = Orientation(inverse_dic[direction])
        if new_direction == Orientation.WEST:
            coordinates = [parent.substrate_coordinates[0],
                           parent.substrate_coordinates[1] - 1]
        if new_direction == Orientation.EAST:
            coordinates = [parent.substrate_coordinates[0],
                           parent.substrate_coordinates[1] + 1]
        if new_direction == Orientation.NORTH:
            coordinates = [parent.substrate_coordinates[0] + 1,
                           parent.substrate_coordinates[1]]
        if new_direction == Orientation.SOUTH:
            coordinates = [parent.substrate_coordinates[0] - 1,
                           parent.substrate_coordinates[1]]

        module.substrate_coordinates = coordinates
        module.info['orientation'] = new_direction
        if (coordinates[0], coordinates[1]) in self.substrate_coordinates_all:
            return True
        else:
            self.substrate_coordinates_all[coordinates[0],
                                           coordinates[1]] = module.id
            return False

    def new_module(self, slot, new_module_type, symbol):

        mount = False
        if self.mounting_reference.children[slot] is None \
           and not (new_module_type == Alphabet.SENSOR
                    and type(self.mounting_reference) == ActiveHingeModule):
            mount = True

        if type(self.mounting_reference) == CoreModule \
                and self.mounting_reference.children[1] is not None \
                and self.mounting_reference.children[2] is not None \
                and self.mounting_reference.children[3] is not None \
                and self.mounting_reference.children[0] is None:
            slot = 0
            mount = True

        if mount:
            if new_module_type == Alphabet.BLOCK:
                module = BrickModule()
            if new_module_type == Alphabet.JOINT_VERTICAL \
                    or new_module_type == Alphabet.JOINT_HORIZONTAL:
                module = ActiveHingeModule()
            if new_module_type == Alphabet.SENSOR:
                module = TouchSensorModule()

            module.info = {}
            module.info['new_module_type'] = new_module_type
            module.orientation = self.get_angle(new_module_type,
                                                self.mounting_reference)
            module.rgb = self.get_color(new_module_type)

            if new_module_type != Alphabet.SENSOR:
                self.quantity_modules += 1
                module.id = 'module' + str(self.quantity_modules)
                intersection = self.check_intersection(self.mounting_reference, slot, module)

                if not intersection:
                    self.mounting_reference.children[slot] = module
                    self.morph_mounting_container = None
                    self.mounting_reference_stack.append(self.mounting_reference)
                    self.mounting_reference = module
                    if new_module_type == Alphabet.JOINT_HORIZONTAL \
                       or new_module_type == Alphabet.JOINT_VERTICAL:
                        self.decode_brain_node(symbol, module.id)
                else:
                    self.quantity_modules -= 1
            else:
                self.mounting_reference.children[slot] = module
                self.morph_mounting_container = None
                module.id = self.mounting_reference.id+'-sensor'+str(slot)
                self.decode_brain_node(symbol, module.id)

    def decode_brain_node(self, symbol, part_id):

        self.quantity_nodes += 1
        node = NodeExtended()
        node.id = 'node'+str(self.quantity_nodes)
        node.weight = float(symbol[self.index_params][0])
        node.part_id = part_id

        if symbol[self.index_symbol] == Alphabet.SENSOR:

            node.layer = 'input'
            node.type = 'Input'

            # stacks sensor if there are no oscillators yet
            if len(self.outputs_stack) == 0:
                self.inputs_stack.append(node)
            else:
                # if it is the first senor ever
                if len(self.inputs_stack) > 0:
                    self.inputs_stack = [node]
                else:
                    self.inputs_stack.append(node)

                # connects sensor to all oscillators in the stack
                for output_node in range(0, len(self.outputs_stack)):
                    self.outputs_stack[output_node].input_nodes.append(node)
                    node.output_nodes.append(self.outputs_stack[output_node])

                    connection = Connection()
                    connection.src = node.id
                    connection.dst = self.outputs_stack[output_node].id

                    if output_node == len(self.outputs_stack)-1:
                        connection.weight = node.weight
                    else:
                        connection.weight = float(self.outputs_stack[output_node].weight)
                    self.edges[connection.src, connection.dst] = connection
                    self.phenotype._brain.connections.append(connection)
                self.outputs_stack = [self.outputs_stack[-1]]

        if symbol[self.index_symbol] == Alphabet.JOINT_VERTICAL \
           or symbol[self.index_symbol] == Alphabet.JOINT_HORIZONTAL:

            node.layer = 'output'
            node.type = 'Oscillator'

            params = Params()
            params.period = float(symbol[self.index_params][1])
            params.phase_offset = float(symbol[self.index_params][2])
            params.amplitude = float(symbol[self.index_params][3])
            node.params = params
            self.phenotype._brain.params[node.id] = params

            # stacks oscillator if there are no sensors yet
            if len(self.inputs_stack) == 0:
                self.outputs_stack.append(node)
            else:
                # if it is the first oscillator ever
                if len(self.outputs_stack) > 0:
                    self.outputs_stack = [node]
                else:
                    self.outputs_stack.append(node)

                # connects oscillator to all sensors in the stack
                for input_node in range(0, len(self.inputs_stack)):
                    self.inputs_stack[input_node].output_nodes.append(node)
                    node.input_nodes.append(self.inputs_stack[input_node])

                    connection = Connection()
                    connection.src = self.inputs_stack[input_node].id
                    connection.dst = node.id
                    if input_node == len(self.inputs_stack)-1:
                        connection.weight = node.weight
                    else:
                        connection.weight = float(self.inputs_stack[input_node].weight)
                    self.edges[connection.src, connection.dst] = connection
                    self.phenotype._brain.connections.append(connection)
                self.inputs_stack = [self.inputs_stack[-1]]

        self.phenotype._brain.nodes[node.id] = node

    def add_imu_nodes(self):
        for p in range(1, 7):
            id = 'node-core'+str(p)
            node = Node()
            node.layer = 'input'
            node.type = 'Input'
            node.part_id = 'module0'
            node.id = id
            self.phenotype._brain.nodes[id] = node

    @staticmethod
    def build_symbol(symbol, conf):
        """
        Adds params for alphabet symbols (when it applies).
        :return:
        """
>>>>>>> e9d25a50
        index_symbol = 0
        index_params = 1

        if symbol[index_symbol] == Alphabet.JOINT_HORIZONTAL \
<<<<<<< HEAD
                or symbol[index_symbol] == Alphabet.JOINT_VERTICAL:
=======
           or symbol[index_symbol] == Alphabet.JOINT_VERTICAL:

>>>>>>> e9d25a50
            symbol[index_params] = [random.uniform(conf.weight_min, conf.weight_max),
                                    random.uniform(conf.oscillator_param_min,
                                                   conf.oscillator_param_max),
                                    random.uniform(conf.oscillator_param_min,
                                                   conf.oscillator_param_max),
                                    random.uniform(conf.oscillator_param_min,
                                                   conf.oscillator_param_max)]

        if symbol[index_symbol] == Alphabet.SENSOR  \
<<<<<<< HEAD
                or symbol[index_symbol] == Alphabet.ADD_EDGE \
                or symbol[index_symbol] == Alphabet.LOOP:
            symbol[index_params] = [random.uniform(conf.weight_min, conf.weight_max)]

        if symbol[index_symbol] == Alphabet.MUTATE_EDGE \
            or symbol[index_symbol] == Alphabet.MUTATE_AMP \
            or symbol[index_symbol] == Alphabet.MUTATE_PER \
            or symbol[index_symbol] == Alphabet.MUTATE_OFF:
                symbol[index_params] = [random.normalvariate(0, 1)]

        if symbol[index_symbol] == Alphabet.MOVE_REF_S \
                or symbol[index_symbol] == Alphabet.MOVE_REF_O:
=======
           or symbol[index_symbol] == Alphabet.ADD_EDGE \
           or symbol[index_symbol] == Alphabet.LOOP:

            symbol[index_params] = [random.uniform(conf.weight_min, conf.weight_max)]

        if symbol[index_symbol] == Alphabet.MUTATE_EDGE \
           or symbol[index_symbol] == Alphabet.MUTATE_AMP \
           or symbol[index_symbol] == Alphabet.MUTATE_PER \
           or symbol[index_symbol] == Alphabet.MUTATE_OFF:

                symbol[index_params] = [random.normalvariate(0, 1)]

        if symbol[index_symbol] == Alphabet.MOVE_REF_S \
           or symbol[index_symbol] == Alphabet.MOVE_REF_O:

>>>>>>> e9d25a50
            intermediate_temp = random.normalvariate(0, 1)
            final_temp = random.normalvariate(0, 1)
            symbol[index_params] = [math.ceil(math.sqrt(math.pow(intermediate_temp, 2))),
                                    math.ceil(math.sqrt(math.pow(final_temp, 2)))]

        return symbol


class NodeExtended(Node):
    def __init__(self):
        super().__init__()
        self.weight = None
        self.input_nodes = []
        self.output_nodes = []
        self.params = None


from pyrevolve.genotype.plasticoding import initialization


class PlasticodingConfig:
    def __init__(self,
                 initialization_genome=initialization.random_initialization,
                 e_max_groups=3,
                 oscillator_param_min=1,
                 oscillator_param_max=10,
                 weight_param_min=-1,
                 weight_param_max=1,
                 weight_min=-1,
                 weight_max=1,
                 axiom_w=Alphabet.CORE_COMPONENT,
                 i_iterations=3,
                 max_structural_modules=100
                 ):
        self.initialization_genome = initialization_genome
        self.e_max_groups = e_max_groups
        self.oscillator_param_min = oscillator_param_min
        self.oscillator_param_max = oscillator_param_max
        self.weight_param_min = weight_param_min
        self.weight_param_max = weight_param_max
        self.weight_min = weight_min
        self.weight_max = weight_max
        self.axiom_w = axiom_w
        self.i_iterations = i_iterations
        self.max_structural_modules = max_structural_modules<|MERGE_RESOLUTION|>--- conflicted
+++ resolved
@@ -8,17 +8,12 @@
 from pyrevolve.revolve_bot.revolve_module import ActiveHingeModule
 from pyrevolve.revolve_bot.revolve_module import BrickModule
 from pyrevolve.revolve_bot.revolve_module import TouchSensorModule
-<<<<<<< HEAD
 from pyrevolve.revolve_bot.brain.brain_nn import BrainNN
-=======
-from pyrevolve.revolve_bot.brain import BrainNN
->>>>>>> e9d25a50
 from pyrevolve.revolve_bot.brain.brain_nn import Node
 from pyrevolve.revolve_bot.brain.brain_nn import Connection
 from pyrevolve.revolve_bot.brain.brain_nn import Params
 import random
 import math
-import copy
 
 class Alphabet(Enum):
 
@@ -123,13 +118,10 @@
         self.inputs_stack = []
         self.outputs_stack = []
         self.edges = {}
-<<<<<<< HEAD
+        self.substrate_coordinates_all = {(0, 0): 'module0'}
 
     def clone(self):
         return copy.deepcopy(self)
-=======
-        self.substrate_coordinates_all = {(0, 0): 'module0'}
->>>>>>> e9d25a50
 
     def load_genotype(self, genotype_path):
         with open(genotype_path+str(self.id)+'.txt') as f:
@@ -149,12 +141,6 @@
                     params = []
                 self.grammar[repleceable_symbol].append([symbol, params])
 
-<<<<<<< HEAD
-    def develop(self, id_genotype=None):
-        self.early_development()
-        self.late_development(id_genotype)
-        return self.phenotype
-=======
     def load_and_develop(self, new_genotype, genotype_path='', id_genotype=None):
 
         if new_genotype == 'new':
@@ -177,17 +163,12 @@
         self.early_development()
         phenotype = self.late_development()
         return phenotype
->>>>>>> e9d25a50
 
     def early_development(self):
 
         self.intermediate_phenotype = [[self.conf.axiom_w, []]]
 
-<<<<<<< HEAD
-        for i in range(0,self.conf.i_iterations):
-=======
         for i in range(0, self.conf.i_iterations):
->>>>>>> e9d25a50
 
             position = 0
             for aux_index in range(0, len(self.intermediate_phenotype)):
@@ -203,386 +184,6 @@
                     position = position+ii+1
                 else:
                     position = position + 1
-<<<<<<< HEAD
-
-    def late_development(self, id_genotype):
-
-        self.phenotype = RevolveBot()
-        self.phenotype._brain = BrainNN()
-        self.add_imu_nodes()
-        block_body_growth = False
-
-        for symbol in self.intermediate_phenotype:
-
-            if symbol[self.index_symbol] == Alphabet.CORE_COMPONENT:
-                module = CoreModule()
-                self.phenotype._body = module
-                module.id = 'module'+str(self.quantity_modules)
-                module.orientation = 0
-                module.rgb = [1, 1, 0]
-                self.mounting_reference = module
-
-            if [symbol[self.index_symbol], []] in Alphabet.morphology_mounting_commands():
-                self.morph_mounting_container = symbol[self.index_symbol]
-
-            if [symbol[self.index_symbol], []] in Alphabet.modules() \
-                and symbol[self.index_symbol] != Alphabet.CORE_COMPONENT \
-                and self.morph_mounting_container is not None:
-
-                if self.mounting_reference.TYPE == 'CoreComponent' \
-                   or self.mounting_reference.TYPE == 'FixedBrick':
-                    slot = self.get_slot(self.morph_mounting_container).value
-                if self.mounting_reference.TYPE == 'ActiveHinge':
-                    slot = Orientation.NORTH.value
-
-                if self.quantity_modules < self.conf.max_structural_modules-1:
-                    if not block_body_growth:
-                        try:
-                            self.new_module(slot,
-                                            symbol[self.index_symbol],
-                                            symbol)
-                        except RevolveBot.ItersectionCollisionException as e:
-                            self.mounting_reference_stack[-1].children[slot] = None
-                            block_body_growth = True
-
-            if [symbol[self.index_symbol], []] in Alphabet.morphology_moving_commands():
-                self.move_in_body(symbol)
-
-            if [symbol[self.index_symbol], []] in Alphabet.controller_changing_commands():
-                self.decode_brain_changing(symbol)
-
-            if [symbol[self.index_symbol], []] in Alphabet.controller_moving_commands():
-                self.decode_brain_moving(symbol)
-
-        # self.phenotype.render2d('experiments/karine_exps/'+str(id_genotype)+'.png')
-        # self.phenotype.save_file('experiments/karine_exps/'+str(id_genotype)+'.yaml')
-
-    def move_in_body(self, symbol):
-
-        if symbol[self.index_symbol] == Alphabet.MOVE_BACK \
-                and len(self.mounting_reference_stack) > 0:
-            self.mounting_reference = self.mounting_reference_stack[-1]
-            self.mounting_reference_stack.pop()
-
-        elif symbol[self.index_symbol] == Alphabet.MOVE_FRONT \
-                and self.mounting_reference.children[Orientation.NORTH.value] is not None:
-            if self.mounting_reference.children[Orientation.NORTH.value].TYPE != 'TouchSensor':
-                self.mounting_reference_stack.append(self.mounting_reference)
-                self.mounting_reference = \
-                    self.mounting_reference.children[Orientation.NORTH.value]
-
-        elif symbol[self.index_symbol] == Alphabet.MOVE_LEFT \
-                and self.mounting_reference.TYPE != 'ActiveHinge':
-            if self.mounting_reference.children[Orientation.WEST.value] is not None:
-                if self.mounting_reference.children[Orientation.WEST.value].TYPE != 'TouchSensor':
-                    self.mounting_reference_stack.append(self.mounting_reference)
-                    self.mounting_reference = \
-                        self.mounting_reference.children[Orientation.WEST.value]
-
-        elif symbol[self.index_symbol] == Alphabet.MOVE_RIGHT \
-                and self.mounting_reference.TYPE != 'ActiveHinge':
-            if self.mounting_reference.children[Orientation.EAST.value] is not None:
-                if self.mounting_reference.children[Orientation.EAST.value].TYPE != 'TouchSensor':
-                    self.mounting_reference_stack.append(self.mounting_reference)
-                    self.mounting_reference = \
-                        self.mounting_reference.children[Orientation.EAST.value]
-
-        elif (symbol[self.index_symbol] == Alphabet.MOVE_RIGHT \
-              or symbol[self.index_symbol] == Alphabet.MOVE_LEFT) \
-                and self.mounting_reference.TYPE == 'ActiveHinge' \
-                and self.mounting_reference.children[Orientation.NORTH.value] is not None:
-            self.mounting_reference_stack.append(self.mounting_reference)
-            self.mounting_reference = \
-                self.mounting_reference.children[Orientation.NORTH.value]
-
-    def decode_brain_changing(self, symbol):
-
-        if len(self.outputs_stack) > 0:
-
-            if symbol[self.index_symbol] == Alphabet.MUTATE_PER:
-                self.outputs_stack[0].params.period += float(symbol[self.index_params][0])
-                if self.outputs_stack[0].params.period > self.conf.oscillator_param_max:
-                    self.outputs_stack[0].params.period = self.conf.oscillator_param_max
-                if self.outputs_stack[0].params.period < self.conf.oscillator_param_min:
-                    self.outputs_stack[0].params.period = self.conf.oscillator_param_min
-
-            if symbol[self.index_symbol] == Alphabet.MUTATE_AMP:
-                self.outputs_stack[0].params.amplitude += float(symbol[self.index_params][0])
-                if self.outputs_stack[0].params.amplitude > self.conf.oscillator_param_max:
-                    self.outputs_stack[0].params.amplitude = self.conf.oscillator_param_max
-                if self.outputs_stack[0].params.amplitude < self.conf.oscillator_param_min:
-                    self.outputs_stack[0].params.amplitude = self.conf.oscillator_param_min
-
-            if symbol[self.index_symbol] == Alphabet.MUTATE_OFF:
-                self.outputs_stack[0].params.phase_offset += float(symbol[self.index_params][0])
-                if self.outputs_stack[0].params.phase_offset > self.conf.oscillator_param_max:
-                    self.outputs_stack[0].params.phase_offset = self.conf.oscillator_param_max
-                if self.outputs_stack[0].params.phase_offset < self.conf.oscillator_param_min:
-                    self.outputs_stack[0].params.phase_offset = self.conf.oscillator_param_min
-
-        if symbol[self.index_symbol] == Alphabet.MUTATE_EDGE:
-            if len(self.edges) > 0:
-                if (self.inputs_stack[0].id, self.outputs_stack[0].id) in self.edges.keys():
-                    self.edges[self.inputs_stack[0].id, self.outputs_stack[0].id].weight \
-                        += float(symbol[self.index_params][0])
-                    if self.edges[self.inputs_stack[0].id, self.outputs_stack[0].id].weight \
-                            > self.conf.weight_param_max:
-                        self.edges[self.inputs_stack[0].id, self.outputs_stack[0].id].weight \
-                            = self.conf.weight_param_max
-                    if self.edges[self.inputs_stack[0].id, self.outputs_stack[0].id].weight \
-                            < self.conf.weight_param_min:
-                        self.edges[self.inputs_stack[0].id, self.outputs_stack[0].id].weight \
-                            = self.conf.weight_param_min
-
-        if len(self.outputs_stack) > 0 and len(self.inputs_stack) > 0:
-            if symbol[self.index_symbol] == Alphabet.LOOP:
-                if (self.outputs_stack[0].id, self.outputs_stack[0].id) not in self.edges.keys():
-                    connection = Connection()
-                    connection.src = self.outputs_stack[0].id
-                    connection.dst = connection.src
-                    connection.weight = float(symbol[self.index_params][0])
-                    self.edges[connection.src, connection.src] = connection
-                    self.phenotype._brain.connections.append(connection)
-
-            if symbol[self.index_symbol] == Alphabet.ADD_EDGE:
-                if (self.inputs_stack[0].id, self.outputs_stack[0].id) not in self.edges.keys():
-                    connection = Connection()
-                    connection.src = self.inputs_stack[0].id
-                    connection.dst = self.outputs_stack[0].id
-                    connection.weight = float(symbol[self.index_params][0])
-                    self.edges[connection.src, connection.dst] = connection
-                    self.phenotype._brain.connections.append(connection)
-                    self.inputs_stack[0].output_nodes.append( self.outputs_stack[0])
-                    self.outputs_stack[0].input_nodes.append(self.inputs_stack[0])
-
-    def decode_brain_moving(self, symbol):
-
-        if len(self.outputs_stack) > 0 and len(self.inputs_stack) > 0:
-
-            intermediate = int(float(symbol[self.index_params][0]))
-            sibling = int(float(symbol[self.index_params][1]))
-
-            if symbol[self.index_symbol] == Alphabet.MOVE_REF_S:
-
-                if len(self.inputs_stack[0].output_nodes) < intermediate:
-                    intermediate = len(self.inputs_stack[0].output_nodes) - 1
-                else:
-                    intermediate = intermediate - 1
-
-                if len(self.inputs_stack[0].output_nodes[intermediate].input_nodes) < sibling:
-                    sibling = len(self.inputs_stack[0].output_nodes[intermediate].input_nodes) - 1
-                else:
-                    sibling = sibling - 1
-
-                self.inputs_stack[0] = self.inputs_stack[0].output_nodes[intermediate].input_nodes[sibling]
-
-
-            if symbol[self.index_symbol] == Alphabet.MOVE_REF_O:
-
-                if len(self.outputs_stack[0].input_nodes) < intermediate:
-                    intermediate = len(self.outputs_stack[0].input_nodes) - 1
-                else:
-                    intermediate = intermediate - 1
-
-                if len(self.outputs_stack[0].input_nodes[intermediate].output_nodes) < sibling:
-                    sibling = len(self.outputs_stack[0].input_nodes[intermediate].output_nodes) - 1
-                else:
-                    sibling = sibling - 1
-
-                self.outputs_stack[0] = self.outputs_stack[0].input_nodes[intermediate].output_nodes[sibling]
-
-    def get_color(self, new_module_type):
-
-        rgb = []
-
-        if new_module_type == Alphabet.BLOCK:
-            rgb = [0, 0, 1]
-        if new_module_type == Alphabet.JOINT_HORIZONTAL:
-            rgb = [1, 0.08, 0.58]
-        if new_module_type == Alphabet.JOINT_VERTICAL:
-            rgb = [0.7, 0, 0]
-        if new_module_type == Alphabet.SENSOR:
-            rgb = [0.7, 0.7, 0.7]
-        return rgb
-
-    def get_slot(self, morph_mounting_container):
-        slot = None
-        if morph_mounting_container == Alphabet.ADD_FRONT:
-            slot = Orientation.NORTH
-        if morph_mounting_container == Alphabet.ADD_LEFT:
-            slot = Orientation.WEST
-        if morph_mounting_container == Alphabet.ADD_RIGHT:
-            slot = Orientation.EAST
-        return slot
-
-    def get_angle(self, new_module_type, parent):
-        angle = 0
-        if new_module_type == Alphabet.JOINT_VERTICAL:
-            if parent.TYPE == 'ActiveHinge' \
-                    and parent.orientation == 90:
-                angle = 0
-            else:
-                angle = 90
-        else:
-            if parent.TYPE == 'ActiveHinge' \
-                    and parent.orientation == 90:
-                angle = 270
-        return angle
-
-    def new_module(self, slot, new_module_type, symbol):
-        mount = 'no'
-        if self.mounting_reference.children[slot] is None \
-           and not (new_module_type == Alphabet.SENSOR
-                    and self.mounting_reference.TYPE == 'ActiveHinge'):
-            mount = 'yes'
-
-        if self.mounting_reference.TYPE == 'CoreComponent' \
-                and self.mounting_reference.children[1] is not None \
-                and self.mounting_reference.children[2] is not None \
-                and self.mounting_reference.children[3] is not None \
-                and self.mounting_reference.children[0] is None:
-            slot = 0
-            mount = 'yes'
-
-        if mount == 'yes':
-            if new_module_type == Alphabet.BLOCK:
-                module = BrickModule()
-            if new_module_type == Alphabet.JOINT_VERTICAL \
-                    or new_module_type == Alphabet.JOINT_HORIZONTAL:
-                module = ActiveHingeModule()
-            if new_module_type == Alphabet.SENSOR:
-                module = TouchSensorModule()
-
-            module.orientation = self.get_angle(new_module_type,
-                                                self.mounting_reference)
-            module.rgb = self.get_color(new_module_type)
-            self.mounting_reference.children[slot] = module
-            self.morph_mounting_container = None
-
-            if new_module_type != Alphabet.SENSOR:
-                self.quantity_modules += 1
-                module.id = 'module' + str(self.quantity_modules)
-                self.mounting_reference_stack.append(self.mounting_reference)
-                self.mounting_reference = module
-
-                self.phenotype.update_substrate(True)
-            else:
-                module.id = self.mounting_reference.id+'sensor-'+str(slot)
-
-            if new_module_type == Alphabet.SENSOR \
-               or new_module_type == Alphabet.JOINT_HORIZONTAL \
-               or new_module_type == Alphabet.JOINT_VERTICAL:
-                self.decode_brain_node(symbol, module.id)
-
-    def decode_brain_node(self, symbol, part_id):
-
-        self.quantity_nodes += 1
-        node = NodeExtended()
-        node.id = 'node'+str(self.quantity_nodes)
-        node.weight = float(symbol[self.index_params][0])
-        node.part_id = part_id
-
-        if symbol[self.index_symbol] == Alphabet.SENSOR:
-            node.layer = 'input'
-            node.type = 'Input'
-
-            if len(self.outputs_stack) == 0:
-                self.inputs_stack.append(node)
-            else:
-                if len(self.inputs_stack) > 0:
-                    self.inputs_stack = [node]
-                else:
-                    self.inputs_stack.append(node)
-
-                for output_node in range(0, len(self.outputs_stack)):
-                    self.outputs_stack[output_node].input_nodes.append(node)
-                    node.output_nodes.append(self.outputs_stack[output_node])
-
-                    connection = Connection()
-                    connection.src = node.id
-                    connection.dst = self.outputs_stack[output_node].id
-
-                    if output_node == len(self.outputs_stack)-1:
-                        connection.weight = node.weight
-                    else:
-                        connection.weight = float(self.outputs_stack[output_node].weight)
-                    self.edges[connection.src, connection.dst] = connection
-                    self.phenotype._brain.connections.append(connection)
-                self.outputs_stack = [self.outputs_stack[-1]]
-
-            node2 = copy.copy(node)
-            node2.id = node.id + '-2'
-            self.phenotype._brain.nodes[node.id + '-2'] = node2
-
-        if symbol[self.index_symbol] == Alphabet.JOINT_VERTICAL \
-           or symbol[self.index_symbol] == Alphabet.JOINT_HORIZONTAL:
-            node.layer = 'output'
-            node.type = 'Oscillator'
-
-            params = Params()
-            params.period = float(symbol[self.index_params][1])
-            params.phase_offset = float(symbol[self.index_params][2])
-            params.amplitude = float(symbol[self.index_params][3])
-            node.params = params
-            self.phenotype._brain.params[node.id] = params
-
-            if len(self.inputs_stack) == 0:
-                self.outputs_stack.append(node)
-            else:
-                if len(self.outputs_stack) > 0:
-                    self.outputs_stack = [node]
-                else:
-                    self.outputs_stack.append(node)
-
-                for input_node in range(0, len(self.inputs_stack)):
-                    self.inputs_stack[input_node].output_nodes.append(node)
-                    node.input_nodes.append(self.inputs_stack[input_node])
-
-                    connection = Connection()
-                    connection.src = self.inputs_stack[input_node].id
-                    connection.dst = node.id
-                    if input_node == len(self.inputs_stack)-1:
-                        connection.weight = node.weight
-                    else:
-                        connection.weight = float(self.inputs_stack[input_node].weight)
-                    self.edges[connection.src, connection.dst] = connection
-                    self.phenotype._brain.connections.append(connection)
-                self.inputs_stack = [self.inputs_stack[-1]]
-
-        self.phenotype._brain.nodes[node.id] = node
-
-        # print('----')
-        # print('>inputs')
-        # for i in self.inputs_stack:
-        #     print(i.id)
-        #     for j in i.output_nodes:
-        #         print(' o '+str(j.id))
-        # print('>outputs')
-        # for i in self.outputs_stack:
-        #     print(i.id)
-        #     for j in i.input_nodes:
-        #         print(' i'+str(j.id))
-        # print('>edges')
-        # for e in self.edges:
-        #     print(e)
-        #     print(str(self.edges[e].weight))
-
-
-    def add_imu_nodes(self):
-        for p in range(1, 7):
-            id = 'node-code'+str(p)
-            node = Node()
-            node.layer = 'input'
-            node.type = 'Input'
-            node.part_id = 'module0'
-            node.id = id
-            self.phenotype._brain.nodes[id] = node
-
-    # adds params for symbols that need it
-    @staticmethod
-    def build_symbol(symbol, conf):
-
-=======
 
     def late_development(self):
 
@@ -996,17 +597,12 @@
         Adds params for alphabet symbols (when it applies).
         :return:
         """
->>>>>>> e9d25a50
         index_symbol = 0
         index_params = 1
 
         if symbol[index_symbol] == Alphabet.JOINT_HORIZONTAL \
-<<<<<<< HEAD
-                or symbol[index_symbol] == Alphabet.JOINT_VERTICAL:
-=======
            or symbol[index_symbol] == Alphabet.JOINT_VERTICAL:
 
->>>>>>> e9d25a50
             symbol[index_params] = [random.uniform(conf.weight_min, conf.weight_max),
                                     random.uniform(conf.oscillator_param_min,
                                                    conf.oscillator_param_max),
@@ -1016,20 +612,6 @@
                                                    conf.oscillator_param_max)]
 
         if symbol[index_symbol] == Alphabet.SENSOR  \
-<<<<<<< HEAD
-                or symbol[index_symbol] == Alphabet.ADD_EDGE \
-                or symbol[index_symbol] == Alphabet.LOOP:
-            symbol[index_params] = [random.uniform(conf.weight_min, conf.weight_max)]
-
-        if symbol[index_symbol] == Alphabet.MUTATE_EDGE \
-            or symbol[index_symbol] == Alphabet.MUTATE_AMP \
-            or symbol[index_symbol] == Alphabet.MUTATE_PER \
-            or symbol[index_symbol] == Alphabet.MUTATE_OFF:
-                symbol[index_params] = [random.normalvariate(0, 1)]
-
-        if symbol[index_symbol] == Alphabet.MOVE_REF_S \
-                or symbol[index_symbol] == Alphabet.MOVE_REF_O:
-=======
            or symbol[index_symbol] == Alphabet.ADD_EDGE \
            or symbol[index_symbol] == Alphabet.LOOP:
 
@@ -1045,7 +627,6 @@
         if symbol[index_symbol] == Alphabet.MOVE_REF_S \
            or symbol[index_symbol] == Alphabet.MOVE_REF_O:
 
->>>>>>> e9d25a50
             intermediate_temp = random.normalvariate(0, 1)
             final_temp = random.normalvariate(0, 1)
             symbol[index_params] = [math.ceil(math.sqrt(math.pow(intermediate_temp, 2))),
