
class Genotype:
<<<<<<< HEAD
	def develop(self):
		"""
		Develops the genome into a revolve_bot (proto-phenotype)

=======
	def clone(self):
		"""
		Create an returns deep copy of the genotype
		"""
		raise NotImplementedError("Method must be implemented by genome")


	def develop(self):
		"""
		Develops the genome into a revolve_bot (proto-phenotype)

>>>>>>> 020c6611
		:return: a RevolveBot instance
		:rtype: RevolveBot
		"""
		raise NotImplementedError("Method must be implemented by genome")

class GenotypeConfig:
	def __init__(self,
		e_max_groups,
		axiom_w,
		i_iterations,
		weight_min,
		weight_max,
		oscillator_param_min,
		oscillator_param_max):

		self.e_max_groups = e_max_groups
		self.axiom_w = axiom_w
		self.i_iterations = i_iterations
		self.weight_min = weight_min
		self.weight_max = weight_max
		self.oscillator_param_min = oscillator_param_min
		self.oscillator_param_max = oscillator_param_max<|MERGE_RESOLUTION|>--- conflicted
+++ resolved
@@ -1,11 +1,5 @@
 
 class Genotype:
-<<<<<<< HEAD
-	def develop(self):
-		"""
-		Develops the genome into a revolve_bot (proto-phenotype)
-
-=======
 	def clone(self):
 		"""
 		Create an returns deep copy of the genotype
@@ -17,7 +11,6 @@
 		"""
 		Develops the genome into a revolve_bot (proto-phenotype)
 
->>>>>>> 020c6611
 		:return: a RevolveBot instance
 		:rtype: RevolveBot
 		"""
