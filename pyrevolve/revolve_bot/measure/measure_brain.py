--- conflicted
+++ resolved
@@ -6,6 +6,9 @@
 
 class MeasureBrain:
     def __init__(self, brain, max_param):
+        """
+        Initializing function, for calculating measurements use measure_all
+        """
         self.brain = brain
         self.max_param = max_param
         self.params = None
@@ -286,7 +289,7 @@
         Perform all brain measurements
         """
         if not isinstance(self.brain, BrainNN):
-            self.set_measurements_to_zero
+            self.set_measurements_to_zero()
             raise RuntimeError('Brain not supported')
         self.calc_count_oscillators()
         self.measure_avg_period()
@@ -300,12 +303,8 @@
         self.measure_sensors_reach()
         self.measure_recurrence()
         self.measure_synaptic_reception()
-<<<<<<< HEAD
-=======
-        return self.measurement_to_dict()
->>>>>>> d36ed448
-
-    def measurement_to_dict(self):
+
+    def measurements_to_dict(self):
         """
         Return measurements as dictionary
         """
@@ -324,8 +323,4 @@
         }
 
     def __repr__(self):
-<<<<<<< HEAD
-        return self.measurements_to_dict().__repr__()
-=======
-        return self.measurement_to_dict().__repr__()
->>>>>>> d36ed448
+        return self.measurements_to_dict().__repr__()