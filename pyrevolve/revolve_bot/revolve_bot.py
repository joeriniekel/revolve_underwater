--- conflicted
+++ resolved
@@ -105,18 +105,8 @@
                 yaml_brain = yaml_bot['brain']
                 if 'type' not in yaml_brain:
                     # raise IOError("brain type not defined, please fix it")
-<<<<<<< HEAD
                     yaml_brain['type'] = 'neural-network'
                 self._brain = Brain.from_yaml(yaml_brain)
-=======
-                    brain_type = 'neural-network'
-                else:
-                    brain_type = yaml_brain['type']
-
-                if brain_type == 'neural-network':
-                    self._brain = BrainNN.FromYaml(yaml_brain)
-
->>>>>>> 173fcd4f
             else:
                 self._brain = Brain()
         except:
