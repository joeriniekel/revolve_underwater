--- conflicted
+++ resolved
@@ -7,19 +7,9 @@
 
 from pyrevolve import SDF
 
-<<<<<<< HEAD
-from .revolve_module import CoreModule, Orientation
-from .brain import Brain, BrainNN, BrainRLPowerSplines
-=======
-from .revolve_module import CoreModule
-from .revolve_module import ActiveHingeModule
-from .revolve_module import BrickModule
-from .revolve_module import BrickSensorModule
-from .revolve_module import TouchSensorModule
+from .revolve_module import CoreModule, TouchSensorModule
 from .revolve_module import Orientation
-from .revolve_module import BoxSlot
-from .brain_nn import BrainNN
->>>>>>> c9aff4bc
+from .brain import Brain
 
 from .render.render import Render
 from .render.brain_graph import BrainGraph
@@ -179,7 +169,6 @@
             robot_file.write(robot)
 
     def update_substrate(self, raise_for_intersections=False):
-<<<<<<< HEAD
         """
         Update all coordinates for body components
 
@@ -193,33 +182,11 @@
     class ItersectionCollisionException(Exception):
         """
         A collision has been detected when updating the robot coordinates.
-        Check self.substrate_coordinates_map to know more.
-        """
-        def __init__(self, substrate_coordinates_map):
+        Check self.substrate_coordinates_all to know more.
+        """
+        def __init__(self, substrate_coordinates_all):
             super().__init__(self)
-            self.substrate_coordinates_map = substrate_coordinates_map
-
-    def _update_substrate(self,
-                          raise_for_intersections,
-                          parent,
-                          parent_direction,
-                          substrate_coordinates_map):
-        """
-        Internal recursive function for self.update_substrate()
-        :param raise_for_intersections: same as in self.update_substrate
-        :param parent: updates the children of this parent
-        :param parent_direction: the "absolute" orientation of this parent
-        :param substrate_coordinates_map: map for all already explored coordinates(useful for coordinates conflict checks)
-        """
-=======
-        substrate_coordinates_all = {(0, 0): self._body.id}
-        self._body.substrate_coordinates = (0, 0)
-        self._update_substrate(raise_for_intersections, self._body, Orientation.NORTH, substrate_coordinates_all)
-
-    class ItersectionCollisionException(Exception):
-        def __init__(self, substrate_coordinates_map):
-            super().__init__(self)
-            self.substrate_coordinates_map = substrate_coordinates_map
+            self.substrate_coordinates_all = substrate_coordinates_all
 
     def _update_substrate(self,
                           raise_for_intersections,
@@ -227,9 +194,12 @@
                           parent_direction,
                           substrate_coordinates_all):
         """
-        Update all coordinates for body components
-        """
->>>>>>> c9aff4bc
+        Internal recursive function for self.update_substrate()
+        :param raise_for_intersections: same as in self.update_substrate
+        :param parent: updates the children of this parent
+        :param parent_direction: the "absolute" orientation of this parent
+        :param substrate_coordinates_all: map for all already explored coordinates(useful for coordinates conflict checks)
+        """
         dic = {Orientation.NORTH: 0,
                Orientation.WEST:  1,
                Orientation.SOUTH: 2,
@@ -269,21 +239,14 @@
             # For Karine: If you need to validate old robots, remember to add this condition to this if:
             # if raise_for_intersections and coordinates in substrate_coordinates_all and type(module) is not TouchSensorModule:
             if raise_for_intersections:
-<<<<<<< HEAD
-                if coordinates in substrate_coordinates_map:
-                    raise self.ItersectionCollisionException(substrate_coordinates_map)
-                substrate_coordinates_map[coordinates] = module.id
-=======
                 if coordinates in substrate_coordinates_all:
                     raise self.ItersectionCollisionException(substrate_coordinates_all)
                 substrate_coordinates_all[coordinates] = module.id
->>>>>>> c9aff4bc
 
             self._update_substrate(raise_for_intersections,
                                    module,
                                    new_direction,
-<<<<<<< HEAD
-                                   substrate_coordinates_map)
+                                   substrate_coordinates_all)
 
     def render_brain(self, img_path):
         """
@@ -301,9 +264,6 @@
                 print('Failed rendering brain. Exception:')
                 print(e)
                 print(traceback.format_exc())
-=======
-                                   substrate_coordinates_all)
->>>>>>> c9aff4bc
 
     def render2d(self, img_path):
         """
