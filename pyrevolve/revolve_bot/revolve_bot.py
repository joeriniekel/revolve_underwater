--- conflicted
+++ resolved
@@ -69,15 +69,9 @@
     def measure_phenotype(self, settings):
         self._morphological_measurements = self.measure_body()
         self._brain_measurements = self.measure_brain()
-<<<<<<< HEAD
-        print('Robot ' + str(self.id) + ' was measured.')
+        logger.info('Robot ' + str(self.id) + ' was measured.')
         if settings.export_measurements:
             self.export_phenotype_measurements(settings.experiment_name)
-=======
-        logger.info('Robot ' + str(self.id) + ' was measured.')
-        if export:
-            self.export_phenotype_measurements()
->>>>>>> 0d8cce20
 
     def measure_body(self):
         """
@@ -97,9 +91,9 @@
             + 'phenotype_desc_'+str(self.id)+'.txt', 'w+')
         for key, value in self._morphological_measurements.measurement_to_dict().items():
             file.write('{} {}\n'.format(key, value))
-                # add back later: measurement_to_dict is not neing recognized!!!!!
-        #for key, value in self._brain_measurements.measurement_to_dict().items():
-         #   file.write('{} {}\n'.format(key, value))
+        #TODO this crashes
+        for key, value in self._brain_measurements.measurement_to_dict().items():
+           file.write('{} {}\n'.format(key, value))
 
     def measure_brain(self):
         """
