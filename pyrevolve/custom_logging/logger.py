
from __future__ import absolute_import

import logging
import sys


def create_logger(name='revolve', level=logging.DEBUG, handlers=None):
    _logger = logging.getLogger(name)
    _logger.setLevel(level)
    handlers = logging.StreamHandler(sys.stdout) if handlers is None else handlers
    handlers = [handlers] if type(handlers) is not list else handlers
    for handler in handlers:
        _console_handler = handler
        _console_handler.setLevel(level)
        _revolve_formatter = logging.Formatter('[%(asctime)s %(name)10s] %(levelname)-8s %(message)s')
        _console_handler.setFormatter(_revolve_formatter)
        _logger.addHandler(_console_handler)
    return _logger


# General logger to standard output
logger = create_logger(
    name='revolve',
    level=logging.DEBUG,
<<<<<<< HEAD
    handlers=[logging.StreamHandler(sys.stdout), logging.FileHandler('./revolve.log', mode='w')]
=======
    handlers=[logging.StreamHandler(sys.stdout), logging.FileHandler('./revolve.log', mode='a')]
>>>>>>> 693795c7
)

# Genotype logger for logging mutation and crossover details to a file
genotype_logger = create_logger(
    name='genotype',
    level=logging.INFO,
<<<<<<< HEAD
    handlers=logging.FileHandler('./genotype.log', mode='w')
=======
    handlers=logging.FileHandler('./genotype.log', mode='a')
>>>>>>> 693795c7
)<|MERGE_RESOLUTION|>--- conflicted
+++ resolved
@@ -23,20 +23,12 @@
 logger = create_logger(
     name='revolve',
     level=logging.DEBUG,
-<<<<<<< HEAD
-    handlers=[logging.StreamHandler(sys.stdout), logging.FileHandler('./revolve.log', mode='w')]
-=======
     handlers=[logging.StreamHandler(sys.stdout), logging.FileHandler('./revolve.log', mode='a')]
->>>>>>> 693795c7
 )
 
 # Genotype logger for logging mutation and crossover details to a file
 genotype_logger = create_logger(
     name='genotype',
     level=logging.INFO,
-<<<<<<< HEAD
-    handlers=logging.FileHandler('./genotype.log', mode='w')
-=======
     handlers=logging.FileHandler('./genotype.log', mode='a')
->>>>>>> 693795c7
 )