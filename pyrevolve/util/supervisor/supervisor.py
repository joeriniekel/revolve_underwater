from __future__ import absolute_import
from __future__ import print_function

import atexit
import subprocess
import os
import psutil
import sys
import time

from datetime import datetime

from ...custom_logging.logger import logger

from .nbsr import NonBlockingStreamReader as NBSR
mswindows = (sys.platform == "win32")


def terminate_process(proc):
    """
    Recursively kills a process and all of its children
    :param proc: Result of `subprocess.Popen`

    Inspired by http://stackoverflow.com/a/25134985/358873

    TODO Check if terminate fails and kill instead?
    :return:
    """
    process = psutil.Process(proc.pid)
    for child in process.children(recursive=True):
        child.terminate()

    process.terminate()


class Supervisor(object):
    """
    Utility class that allows you to automatically restore a crashing
    experiment and continue to run it from a snapshotted. It does so
    by assuming a snapshot functionality similar to that in Revolve.Angle's
    WorldManager. The supervisor launches subprocesses for (a) a world
    and (b) your manager / experiment. It determines a fixed output directory
    for this experiment run, which is provided to the manager with
    the `restore_arg` argument.

    The experiment is considered finished if any of the processes exit with 0
    code. If any of processes exit with non zero code, the experiment dies.
    """

    def __init__(self,
                 manager_cmd,
                 world_file,
                 output_directory=None,
                 manager_args=None,
                 simulator_cmd="gzserver",
                 simulator_args=None,
                 restore_arg="--restore-directory",
                 snapshot_world_file="snapshot.world",
                 restore_directory=None,
                 plugins_dir_path=None,
                 models_dir_path=None
                 ):
        """

        :param manager_cmd: The command used to run your manager / experiment
        :param world_file: Full path (or relative to cwd) to the Gazebo world
                           file to load.
        :param output_directory: Full path (or relative to cwd) to the output
                                 directory, which will be the parent of the
                                 restore directory.
        :param manager_args: Commands to pass to the manager
        :param simulator_cmd: Command to runs the Simulator
        :param simulator_args: Arguments to the Simulator, *excluding* the world file name
        :param restore_arg: Argument used to pass the snapshot/restore
                            directory name to the manager. Note that the
                            output directory is not passed as part of this
                            name, just the relative path.
        :param snapshot_world_file:
        :param restore_directory:
        :param plugins_dir_path: Full path (or relative to cwd) to the simulator
                                 plugins directory (setting env variable
                                 GAZEBO_PLUGIN_PATH).
        :param models_dir_path: Full path (or relative to cwd) to the simulator
                                models directory (setting env variable
                                GAZEBO_MODEL_PATH).
        """
        self.restore_directory = datetime.now().strftime('%Y%m%d%H%M%S') \
            if restore_directory is None else restore_directory
        self.output_directory = 'output' \
            if output_directory is None else os.path.abspath(output_directory)
        self.snapshot_directory = os.path.join(
            self.output_directory,
            self.restore_directory)
        self.snapshot_world_file = snapshot_world_file
        self.restore_arg = restore_arg
        self.simulator_args = simulator_args if simulator_args is not None else ["-u"]
        self.simulator_cmd = simulator_cmd \
            if isinstance(simulator_cmd, list) else [simulator_cmd]
        self.manager_args = manager_args if manager_args is not None else []
        self.manager_args += [self.restore_arg, self.snapshot_directory]

        self.world_file = os.path.abspath(world_file)
        self.manager_cmd = manager_cmd \
            if isinstance(manager_cmd, list) else [manager_cmd]

        self.streams = {}
        self.procs = {}

        # Terminate all processes when the supervisor exits
        atexit.register(self._terminate_all)

        # Set plugins dir path for Gazebo
        if plugins_dir_path is not None:
            plugins_dir_path = os.path.abspath(plugins_dir_path)
            try:
                new_env_var = "{curr_paths}:{new_path}".format(
                    curr_paths=os.environ["GAZEBO_PLUGIN_PATH"],
                    new_path=plugins_dir_path)
            except KeyError:
                new_env_var = plugins_dir_path
            os.environ["GAZEBO_PLUGIN_PATH"] = new_env_var

        # Set models dir path for Gazebo
        if models_dir_path is not None:
            models_dir_path = os.path.abspath(models_dir_path)
            try:
                new_env_var = "{curr_paths}:{new_path}".format(
<<<<<<< HEAD
                    curr_paths=os.environ["GAZEBO_MODEL_PATH"],
                    new_path=models_dir_path)
=======
                        curr_paths=os.environ["GAZEBO_MODEL_PATHm"],
                        new_path=models_dir_path)
>>>>>>> acae1dcc
            except KeyError:
                new_env_var = models_dir_path
            os.environ['GAZEBO_MODEL_PATH'] = new_env_var

        logger.info("Created Supervisor with:"
                    "\n\t- manager command: {} {}"
                    "\n\t- simulator command: {} {}"
                    "\n\t- world file: {}"
                    "\n\t- simulator plugin dir: {}"
                    "\n\t- simulator models dir: {}"
                    .format(manager_cmd,
                            manager_args,
                            simulator_cmd,
                            simulator_args,
                            world_file,
                            plugins_dir_path,
                            models_dir_path)
                    )

    def launch_simulator(self):
        logger.info("\nNOTE: launching only a simulator, not a manager script!\n")
        self._launch_simulator()

        # Wait for the end
        while True:
            for proc_name in self.procs:
                self._pass_through_stdout()
                ret = self.procs[proc_name].poll()
                if ret is not None:
                    if ret == 0:
                        sys.stdout.write("Program {} exited normally\n"
                                         .format(proc_name))
                    else:
                        sys.stderr.write("Program {} exited with code {}\n"
                                         .format(proc_name, ret))

                    return ret

    def launch(self):
        """
        (Re)launches the experiment.
        :return:
        """
        # if not os.path.exists(self.output_directory):
        #     os.mkdir(self.output_directory)
        # if not os.path.exists(self.snapshot_directory):
        #     os.mkdir(self.snapshot_directory)

        logger.info("Launching all processes...")
        self._launch_simulator()
        self._launch_manager()

        while True:
            for proc_name in self.procs:
                # Write out all received stdout
                self._pass_through_stdout()

                ret = self.procs[proc_name].poll()
                if ret is not None:
                    if ret == 0:
                        sys.stdout.write("Program '{}' exited normally\n"
                                         .format(proc_name))
                    else:
                        sys.stderr.write("Program '{}' exited with code {}\n"
                                         .format(proc_name, ret))

                    return ret

            # We could do this a lot less often, but this way we get
            # output once every second.
            time.sleep(0.1)

    def _pass_through_stdout(self):
        """
        Passes process piped standard out through to normal stdout
        :return:
        """
        for NBSRout, NBSRerr in list(self.streams.values()):
            try:
                for _ in range(1000):
                    out = NBSRout.readline(0.005)
                    err = NBSRerr.readline(0.005)

                    if not out and not err:
                        break

                    if out:
                        self.write_stdout(out)

                    if err:
                        self.write_stderr(err)
            except Exception as e:
                logger.exception("Exception while handling file reading")

    @staticmethod
    def write_stdout(data):
        """
        Overridable method to write to stdout, useful if you
        want to apply some kind of filter, or write to a file
        instead.
        :param self:
        :param data:
        :return:
        """
        sys.stdout.write(data)

    @staticmethod
    def write_stderr(data):
        """
        Overridable method to write to stderr, useful if you
        want to apply some kind of filter, or write to a file
        instead.
        :param data:
        :return:
        """
        sys.stderr.write(data)

    def _terminate_all(self):
        """
        Terminates all running processes
        :return:
        """
        logger.info("Terminating processes...")
        for proc in list(self.procs.values()):
            if proc.poll() is None:
                terminate_process(proc)

        # flush output of all processes
        # TODO: fix this better
        self._pass_through_stdout()

        self.procs = {}

    def _add_output_stream(self, name):
        """
        Creates a non blocking stream reader for the process with
        the given name, and adds it to the streams that are passed
        through.
        :param name:
        :return:
        """
        self.streams[name] = (NBSR(self.procs[name].stdout, name),
                              NBSR(self.procs[name].stderr, name))

    def _launch_simulator(self, ready_str="World plugin loaded", output_tag="simulator"):
        """
        Launches the simulator
        :return:
        """
        logger.info("Launching the simulator...")
        gz_args = self.simulator_cmd + self.simulator_args
        snapshot_world = os.path.join(
            self.snapshot_directory,
            self.snapshot_world_file)
        world = snapshot_world \
            if os.path.exists(snapshot_world) else self.world_file
        gz_args.append(world)
        self.procs[output_tag] = self._launch_with_ready_str(
            cmd=gz_args,
            ready_str=ready_str,
            output_tag=output_tag)
        self._add_output_stream(output_tag)

    def _launch_manager(self):
        """
        :return:
        """
        logger.info("Launching experiment manager...")
        os.environ['PYTHONUNBUFFERED'] = 'True'
        args = self.manager_cmd + self.manager_args
        args += [self.restore_arg, self.restore_directory]
        process = subprocess.Popen(
            args,
            bufsize=1,
            stdout=subprocess.PIPE,
            stderr=subprocess.PIPE)

        self.procs['manager'] = process
        self._add_output_stream('manager')

    @staticmethod
    def _launch_with_ready_str(cmd, ready_str, output_tag="simulator"):
        """
        :param cmd:
        :param ready_str:
        :return:
        """
        process = subprocess.Popen(
            cmd,
            bufsize=1,
            stdout=subprocess.PIPE,
            stderr=subprocess.PIPE)

        # make out and err non-blocking pipes
        if not mswindows:
            import fcntl
            for pipe in [process.stdout, process.stderr]:
                fd = pipe.fileno()
                fl = fcntl.fcntl(fd, fcntl.F_GETFL)
                fcntl.fcntl(fd, fcntl.F_SETFL, fl | os.O_NONBLOCK)
        else:
            # hint on how to fix it here:
            # https://github.com/cs01/gdbgui/issues/18#issuecomment-284263708
            sys.stderr.write("Windows may not give the optimal experience\n")

        ready = False
        while not ready:
            exit_code = process.poll()
            if exit_code is not None:
                # flush out all stdout and stderr
                out, err = process.communicate()
                if out is not None:
                    sys.stdout.write("{}\n".format(out.decode('utf-8')))
                if err is not None:
                    sys.stderr.write("{}\n".format(err.decode('utf-8')))
                raise RuntimeError("Error launching {}, exit with code {}"
                                   .format(cmd, exit_code))

            try:
                out = process.stdout.readline().decode('utf-8')
                if len(out) > 0:
                    sys.stdout.write("[{}-launch] {}".format(output_tag, out))
                if ready_str in out:
                    ready = True
            except IOError:
                pass

            if not mswindows:
                try:
                    err = process.stderr.readline().decode('utf-8')
                    if len(err) > 0:
                        sys.stderr.write("[{}-launch] {}".format(output_tag, err))
                except IOError:
                    pass

            time.sleep(0.1)

        # make out and err blocking pipes again
        if not mswindows:
            import fcntl
            for pipe in [process.stdout, process.stderr]:
                fd = pipe.fileno()
                fl = fcntl.fcntl(fd, fcntl.F_GETFL)
                fcntl.fcntl(fd, fcntl.F_SETFL, fl & (~ os.O_NONBLOCK))
        else:
            # hint on how to fix it here:
            # https://github.com/cs01/gdbgui/issues/18#issuecomment-284263708
            sys.stderr.write("Windows may not give the optimal experience\n")

        return process<|MERGE_RESOLUTION|>--- conflicted
+++ resolved
@@ -125,13 +125,8 @@
             models_dir_path = os.path.abspath(models_dir_path)
             try:
                 new_env_var = "{curr_paths}:{new_path}".format(
-<<<<<<< HEAD
                     curr_paths=os.environ["GAZEBO_MODEL_PATH"],
                     new_path=models_dir_path)
-=======
-                        curr_paths=os.environ["GAZEBO_MODEL_PATHm"],
-                        new_path=models_dir_path)
->>>>>>> acae1dcc
             except KeyError:
                 new_env_var = models_dir_path
             os.environ['GAZEBO_MODEL_PATH'] = new_env_var
