--- conflicted
+++ resolved
@@ -230,8 +230,6 @@
         """
         Launches the simulator
         """
-
-<<<<<<< HEAD
         self._logger.info("Launching the simulator...")
         gz_args = self.simulator_cmd + self.simulator_args
         snapshot_world = os.path.join(
@@ -286,56 +284,15 @@
         self._process_terminated_futures.clear()
 
     async def _launch_with_ready_str(self, cmd, ready_str, env):
-
+        """
+        :param cmd:
+        :param ready_str:
+        :param env:
+        :return:
+        """
         process = await asyncio.create_subprocess_exec(
             cmd[0],
             *cmd[1:],
-=======
-        async def start_process(_ready_str, _output_tag, _address, _port):
-            self._logger.info("Launching the simulator...")
-            gz_args = self.simulator_cmd + self.simulator_args
-            snapshot_world = os.path.join(
-                self.snapshot_directory,
-                self.snapshot_world_file)
-            world = snapshot_world \
-                if os.path.exists(snapshot_world) else self.world_file
-            gz_args.append(world)
-
-            env = {}
-            for key, value in os.environ.items():
-                env[key] = value
-            env['GAZEBO_MASTER_URI'] = f'http://{_address}:{_port}'
-
-            process = subprocess.run(['which', self.simulator_cmd[0]], stdout=subprocess.PIPE)
-            process.check_returncode()
-            gazebo_libraries_path = process.stdout.decode()
-            gazebo_libraries_path = os.path.dirname(gazebo_libraries_path)
-            gazebo_libraries_path = os.path.join(gazebo_libraries_path, '..', 'lib')
-
-            if platform.system() == 'Darwin':
-                env['DYLD_LIBRARY_PATH'] = gazebo_libraries_path
-            else:  # linux
-                env['LD_LIBRARY_PATH'] = gazebo_libraries_path
-            self.procs[_output_tag] = await self._launch_with_ready_str(
-                cmd=gz_args,
-                ready_str=_ready_str,
-                env=env,
-                output_tag=_output_tag)
-            self._add_output_stream(_output_tag)
-
-        simulator_started = asyncio.ensure_future(start_process(ready_str, output_tag, address, port))
-        return simulator_started
-
-    async def _launch_with_ready_str(self, cmd, ready_str, env, output_tag="simulator"):
-        """
-        :param cmd:
-        :param ready_str:
-        :return:
-        """
-        process = subprocess.Popen(
-            cmd,
-            bufsize=1,
->>>>>>> 04614a2f
             env=env,
             stdout=asyncio.subprocess.PIPE,
             stderr=asyncio.subprocess.PIPE,
