--- conflicted
+++ resolved
@@ -83,16 +83,10 @@
     async def _worker_evaluate_robot(self, connection, robot, future, conf):
         await asyncio.sleep(0.01)
         start = time.time()
-<<<<<<< HEAD
-        evaluation_future = asyncio.ensure_future(self._evaluate_robot(connection, robot, conf))
-        while not evaluation_future.done():
-            elapsed = time.time()-start
-=======
         try:
             timeout = 120  # seconds
-            robot_fitness = await asyncio.wait_for(self._evaluate_robot(connection, robot, conf), timeout=timeout)
+            robot_fitness, measurements = await asyncio.wait_for(self._evaluate_robot(connection, robot, conf), timeout=timeout)
         except asyncio.TimeoutError:
->>>>>>> 9f674c39
             # WAITED TO MUCH, RESTART SIMULATOR
             elapsed = time.time()-start
             logger.error(f"Simulator restarted after {elapsed}")
@@ -104,18 +98,7 @@
         elapsed = time.time()-start
         logger.info(f"time taken to do a simulation {elapsed}")
 
-<<<<<<< HEAD
-        exception = evaluation_future.exception()
-        if exception is not None:
-            logger.exception(f"Exception running robot {robot.phenotype}", exc_info=exception)
-            return False
-
-        robot_fitness, measurements = await evaluation_future
         future.set_result((robot_fitness, measurements))
-
-=======
-        future.set_result(robot_fitness)
->>>>>>> 9f674c39
         return True
 
     async def _simulator_queue_worker(self, i):
@@ -148,35 +131,26 @@
         if robot.failed_eval_attempt_count == 3:
             logger.info(f'Robot {robot.phenotype.id} evaluation failed (reached max attempt of 3), fitness set to None.')
             robot_fitness = None
+            return robot_fitness, None
         else:
-            await simulator_connection.pause(True)
             max_age = conf.evaluation_time
             robot_manager = await simulator_connection.insert_robot(robot.phenotype, Vector3(0, 0, self._settings.z_start), max_age)
-            await simulator_connection.pause(False)
             start = time.time()
             # Start a run loop to do some stuff
-            while not robot_manager.dead: #robot_manager.age() < max_age:
+            while not robot_manager.dead:  # robot_manager.age() < max_age:
                 await asyncio.sleep(1.0 / 2)  # 5= state_update_frequency
-                # logger.debug(f'robot dead: {robot_manager.dead}')
             end = time.time()
             elapsed = end-start
             logger.info(f'Time taken: {elapsed}')
 
-<<<<<<< HEAD
             robot_fitness = conf.fitness_function(robot_manager, robot)
 
-            delete_future = await simulator_connection.delete_all_robots()
-            # delete_future = await simulator_connection.delete_robot(robot_manager)
-            await delete_future
-=======
-            robot_fitness = conf.fitness_function(robot_manager)
             simulator_connection.unregister_robot(robot_manager)
             # await simulator_connection.delete_all_robots()
             # await simulator_connection.delete_robot(robot_manager)
->>>>>>> 9f674c39
-            await simulator_connection.pause(True)
+            # await simulator_connection.pause(True)
             await simulator_connection.reset(rall=True, time_only=True, model_only=False)
-        return robot_fitness, measures.BehaviouralMeasurements(robot_manager, robot)
+            return robot_fitness, measures.BehaviouralMeasurements(robot_manager, robot)
 
     async def _joint(self):
         await self._robot_queue.join()
