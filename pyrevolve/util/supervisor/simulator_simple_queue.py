--- conflicted
+++ resolved
@@ -25,11 +25,7 @@
     async def _start_debug(self):
         connection = await World.create(self._settings, world_address=("127.0.0.1", self._port_start))
         self._connections.append(connection)
-<<<<<<< HEAD
-        self._workers.append(asyncio.get_event_loop().create_task(self._simulator_queue_worker(0)))
-=======
         self._workers.append(asyncio.ensure_future(self._simulator_queue_worker(0)))
->>>>>>> 659af249
 
     async def start(self):
         if self._settings.simulator_cmd == 'debug':
@@ -60,11 +56,7 @@
 
         for i, future_conn in enumerate(future_connections):
             self._connections.append(await future_conn)
-<<<<<<< HEAD
-            self._workers.append(asyncio.get_event_loop().create_task(self._simulator_queue_worker(i)))
-=======
             self._workers.append(asyncio.ensure_future(self._simulator_queue_worker(i)))
->>>>>>> 659af249
 
         await asyncio.sleep(1)
 
@@ -91,16 +83,10 @@
     async def _worker_evaluate_robot(self, connection, robot, future, conf):
         await asyncio.sleep(0.01)
         start = time.time()
-<<<<<<< HEAD
-        evaluation_future = asyncio.get_event_loop().create_task(self._evaluate_robot(connection, robot, conf))
-        while not evaluation_future.done():
-            elapsed = time.time()-start
-=======
         try:
             timeout = 120  # seconds
             robot_fitness, measurements = await asyncio.wait_for(self._evaluate_robot(connection, robot, conf), timeout=timeout)
         except asyncio.TimeoutError:
->>>>>>> 659af249
             # WAITED TO MUCH, RESTART SIMULATOR
             elapsed = time.time()-start
             logger.error(f"Simulator restarted after {elapsed}")
@@ -111,24 +97,9 @@
 
         elapsed = time.time()-start
         logger.info(f"time taken to do a simulation {elapsed}")
-<<<<<<< HEAD
-        exception = evaluation_future.exception()
-        if exception is not None:
-            logger.exception(f"Exception running robot {robot.phenotype}", exc_info=exception)
-            return False
-
-        robot_fitness = await evaluation_future
-        future.set_result(robot_fitness)
-
-=======
 
         future.set_result((robot_fitness, measurements))
->>>>>>> 659af249
         return True
-
-    async def eval_colls_robot(self, simulator_connection, robot):
-        collisions = await simulator_connection.analyze_robot_collisions(robot.phenotype, Vector3(0, 0, self._settings.z_start))
-        return collisions
 
     async def _simulator_queue_worker(self, i):
         try:
