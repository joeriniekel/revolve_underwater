--- conflicted
+++ resolved
@@ -1,16 +1,8 @@
 from __future__ import absolute_import
 
-<<<<<<< HEAD
 from revolve.sdfbuilder import Element, Link
 from revolve.sdfbuilder.sensor import Sensor as SdfSensor
 from revolve.sdfbuilder.util import number_format as nf
-=======
-from sdfbuilder import Element
-from sdfbuilder import Link
-
-from sdfbuilder.sensor import Sensor as SdfSensor
-from sdfbuilder.util import number_format as nf
->>>>>>> 09eb9311
 
 
 class Sensor(Element):
