--- conflicted
+++ resolved
@@ -2,25 +2,13 @@
 
 from math import radians
 
-<<<<<<< HEAD
 from revolve.sdfbuilder import Model, Element, Link, FixedJoint
 from revolve.sdfbuilder.math import Quaternion, Vector3
 from revolve.sdfbuilder.util import number_format as nf
 
-from ...spec import Robot, BodyPart as PbBodyPart, BodyImplementation, NeuralNetImplementation
+from ...spec import Robot, BodyPart as PbBodyPart, BodyImplementation, \
+    NeuralNetImplementation
 from ...spec.exception import err
-=======
-from sdfbuilder import Model, Element, Link, FixedJoint
-from sdfbuilder.math import Quaternion, Vector3
-from sdfbuilder.util import number_format as nf
-
-from revolve.spec import Robot
-from revolve.spec import RobotBodyPart as PbBodyPart
-from revolve.spec import RobotBodyImplementation
-from revolve.spec import RobotNeuralNetImplementation
-
-from revolve.spec.exception import err
->>>>>>> 09eb9311
 
 from .neural_net import Neuron, NeuralConnection
 from .body import Component, BodyPart
