--- conflicted
+++ resolved
@@ -1,11 +1,7 @@
 from __future__ import absolute_import
 
-<<<<<<< HEAD
-from .analyze import BodyAnalyzer, analyze_body, get_analysis_robot
-=======
 from .analyze import BodyAnalyzer
 from .analyze import analyze_body
 from .analyze import get_analysis_robot
 
->>>>>>> 09eb9311
 from .connect import connect, RequestHandler