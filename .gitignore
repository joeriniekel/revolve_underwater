# Byte-compiled / optimized / DLL files
__pycache__/
*.py[cod]

# C extensions
*.so
*.dylib

# Distribution / packaging
.Python
env/
/build/
/cmake-build-*/
/output*/
develop-eggs/
dist/
downloads/
eggs/
.eggs/
lib/
lib64/
parts/
sdist/
var/
*.egg-info/
.installed.cfg
*.egg

# PyInstaller
#  Usually these files are written by a python script from a template
#  before PyInstaller builds the exe, so as to inject date/other infos into it.
*.manifest
*.spec

# Installer logs
pip-log.txt
pip-delete-this-directory.txt

# Unit test / coverage reports
htmlcov/
.tox/
.coverage
.coverage.*
.cache
nosetests.xml
coverage.xml
*,cover
experiments/examples/output/
test.py

# Translations
*.mo
*.pot

# Django stuff:
*.log

# Sphinx documentation
docs/_build/

# PyBuilder
target/

# PyCharm project files
.idea

# Visual Studio Code
/.vscode/

# Virtual env
.venv*/
.python-version
Pipfile
Pipfile.lock

# Revolve related
*.sdf
*.urdf
<<<<<<< HEAD
src/
=======

.DS_Store
>>>>>>> e2850b00
<|MERGE_RESOLUTION|>--- conflicted
+++ resolved
@@ -76,9 +76,8 @@
 # Revolve related
 *.sdf
 *.urdf
-<<<<<<< HEAD
 src/
-=======
 
+# OS crap
 .DS_Store
->>>>>>> e2850b00
+.directory